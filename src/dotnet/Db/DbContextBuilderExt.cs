﻿using System.Diagnostics.CodeAnalysis;
using System.Linq.Expressions;
using Microsoft.EntityFrameworkCore;
using Stl.Fusion.EntityFramework;
using Stl.Redis;

namespace ActualChat.Db;

public static class DbContextBuilderExt
{
<<<<<<< HEAD
    public static DbContextBuilder<TDbContext> AddShardLocalIdGenerator<
        TDbContext,
=======
    public static DbContextBuilder<TDbContext> AddShardLocalIdGenerator<TDbContext,
>>>>>>> 3dc0e160
        [DynamicallyAccessedMembers(DynamicallyAccessedMemberTypes.All)] TEntity>(
        this DbContextBuilder<TDbContext> dbContext,
        Func<TDbContext,DbSet<TEntity>> dbSetSelector,
        Expression<Func<TEntity, string, bool>> shardKeyFilter,
        Expression<Func<TEntity, long>> localIdSelector,
        Func<IThreadSafeLruCache<Symbol, long>>? maxLocalIdCacheFactory = null)
        where TDbContext : DbContext
        where TEntity : class
        => dbContext.AddShardLocalIdGenerator<TDbContext, TEntity, string>(
            dbSetSelector, shardKeyFilter, localIdSelector, maxLocalIdCacheFactory);

<<<<<<< HEAD
    public static DbContextBuilder<TDbContext> AddShardLocalIdGenerator<
        TDbContext,
        [DynamicallyAccessedMembers(DynamicallyAccessedMemberTypes.All)] TEntity,
=======
    public static DbContextBuilder<TDbContext> AddShardLocalIdGenerator<TDbContext,
        [DynamicallyAccessedMembers(DynamicallyAccessedMemberTypes.All)]
        TEntity,
        [DynamicallyAccessedMembers(
            DynamicallyAccessedMemberTypes.PublicProperties
            | DynamicallyAccessedMemberTypes.PublicMethods)]
>>>>>>> 3dc0e160
        TShardKey>(
        this DbContextBuilder<TDbContext> dbContext,
        Func<TDbContext,DbSet<TEntity>> dbSetSelector,
        Expression<Func<TEntity, TShardKey, bool>> shardKeyFilter,
        Expression<Func<TEntity, long>> localIdSelector,
        Func<IThreadSafeLruCache<Symbol, long>>? maxLocalIdCacheFactory = null)
        where TDbContext : DbContext
        where TEntity : class
        where TShardKey : class
    {
        var services = dbContext.Services;
        services.AddSingleton(c => {
            var redisDb = c.GetRequiredService<RedisDb<TDbContext>>();
            var sequenceSet = redisDb.GetSequenceSet<TEntity>($"seq.{nameof(TEntity)}");
            return sequenceSet;
        });
        services.AddSingleton(c => {
            var idSequences = c.GetRequiredService<RedisSequenceSet<TEntity>>();
            var generator = new DbShardLocalIdGenerator<TDbContext, TEntity, TShardKey>(
                idSequences, dbSetSelector, shardKeyFilter, localIdSelector, maxLocalIdCacheFactory);
            return (IDbShardLocalIdGenerator<TEntity, TShardKey>)generator;
        });
        return dbContext;
    }
}<|MERGE_RESOLUTION|>--- conflicted
+++ resolved
@@ -8,13 +8,10 @@
 
 public static class DbContextBuilderExt
 {
-<<<<<<< HEAD
     public static DbContextBuilder<TDbContext> AddShardLocalIdGenerator<
         TDbContext,
-=======
-    public static DbContextBuilder<TDbContext> AddShardLocalIdGenerator<TDbContext,
->>>>>>> 3dc0e160
-        [DynamicallyAccessedMembers(DynamicallyAccessedMemberTypes.All)] TEntity>(
+        [DynamicallyAccessedMembers(DynamicallyAccessedMemberTypes.All)] TEntity>
+    (
         this DbContextBuilder<TDbContext> dbContext,
         Func<TDbContext,DbSet<TEntity>> dbSetSelector,
         Expression<Func<TEntity, string, bool>> shardKeyFilter,
@@ -25,19 +22,11 @@
         => dbContext.AddShardLocalIdGenerator<TDbContext, TEntity, string>(
             dbSetSelector, shardKeyFilter, localIdSelector, maxLocalIdCacheFactory);
 
-<<<<<<< HEAD
     public static DbContextBuilder<TDbContext> AddShardLocalIdGenerator<
         TDbContext,
         [DynamicallyAccessedMembers(DynamicallyAccessedMemberTypes.All)] TEntity,
-=======
-    public static DbContextBuilder<TDbContext> AddShardLocalIdGenerator<TDbContext,
-        [DynamicallyAccessedMembers(DynamicallyAccessedMemberTypes.All)]
-        TEntity,
-        [DynamicallyAccessedMembers(
-            DynamicallyAccessedMemberTypes.PublicProperties
-            | DynamicallyAccessedMemberTypes.PublicMethods)]
->>>>>>> 3dc0e160
-        TShardKey>(
+        [DynamicallyAccessedMembers(DynamicallyAccessedMemberTypes.All)] TShardKey>
+    (
         this DbContextBuilder<TDbContext> dbContext,
         Func<TDbContext,DbSet<TEntity>> dbSetSelector,
         Expression<Func<TEntity, TShardKey, bool>> shardKeyFilter,
