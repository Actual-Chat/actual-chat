--- conflicted
+++ resolved
@@ -8,11 +8,8 @@
 namespace ActualChat.Db;
 
 public interface IDbShardLocalIdGenerator<
-    [DynamicallyAccessedMembers(DynamicallyAccessedMemberTypes.All)]
-    TEntity,
-    [DynamicallyAccessedMembers(DynamicallyAccessedMemberTypes.PublicProperties
-        | DynamicallyAccessedMemberTypes.PublicMethods)]
-    in TShardKey>
+    [DynamicallyAccessedMembers(DynamicallyAccessedMemberTypes.All)] TEntity,
+    [DynamicallyAccessedMembers(DynamicallyAccessedMemberTypes.All)] in TShardKey>
     where TShardKey : class
 {
     Task<long> Next(DbContext dbContext, TShardKey shardKey, CancellationToken cancellationToken);
@@ -20,15 +17,9 @@
 
 public class DbShardLocalIdGenerator<
     TDbContext,
-<<<<<<< HEAD
     [DynamicallyAccessedMembers(DynamicallyAccessedMemberTypes.All)] TEntity,
-=======
-    [DynamicallyAccessedMembers(DynamicallyAccessedMemberTypes.All)]
-    TEntity,
-    [DynamicallyAccessedMembers(DynamicallyAccessedMemberTypes.PublicProperties
-        | DynamicallyAccessedMemberTypes.PublicMethods)]
->>>>>>> 3dc0e160
-    TShardKey> : IDbShardLocalIdGenerator<TEntity, TShardKey>
+    [DynamicallyAccessedMembers(DynamicallyAccessedMemberTypes.All)] TShardKey>
+    : IDbShardLocalIdGenerator<TEntity, TShardKey>
     where TDbContext : DbContext
     where TEntity : class
     where TShardKey : class
