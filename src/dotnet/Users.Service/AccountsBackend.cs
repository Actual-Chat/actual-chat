using System.Net.Mail;
using ActualChat.Chat;
using ActualChat.Users.Db;
using ActualChat.Users.Events;
using Microsoft.AspNetCore.Authentication.Google;
using Microsoft.EntityFrameworkCore;
using ActualLab.Fusion.EntityFramework;

namespace ActualChat.Users;

public class AccountsBackend(IServiceProvider services) : DbServiceBase<UsersDbContext>(services), IAccountsBackend
{
    private IAuthBackend? _authBackend;
    private IAvatarsBackend? _avatarsBackend;
    private IServerKvasBackend? _serverKvasBackend;
    private ContactGreeter? _contactGreeter;
    private IDbEntityResolver<string, DbAccount>? _dbAccountResolver;
    private const string AdminEmailDomain = "actual.chat";
    private static HashSet<string> AdminEmails { get; } = new(StringComparer.Ordinal) { "alex.yakunin@gmail.com" };

    private IAuthBackend AuthBackend => _authBackend ??= Services.GetRequiredService<IAuthBackend>();
    private IAvatarsBackend AvatarsBackend => _avatarsBackend ??= Services.GetRequiredService<IAvatarsBackend>();
    private IServerKvasBackend ServerKvasBackend => _serverKvasBackend ??= Services.GetRequiredService<IServerKvasBackend>();
    private ContactGreeter ContactGreeter => _contactGreeter ??= Services.GetRequiredService<ContactGreeter>();
    private IDbEntityResolver<string, DbAccount> DbAccountResolver => _dbAccountResolver ??= Services.GetRequiredService<IDbEntityResolver<string, DbAccount>>();

    // [ComputeMethod]
    public virtual async Task<AccountFull?> Get(UserId userId, CancellationToken cancellationToken)
    {
        if (userId.IsNone)
            return null;

        // We _must_ have a dependency on AuthBackend.GetUser here
        var user = await AuthBackend.GetUser(default, userId, cancellationToken).ConfigureAwait(false);
        AccountFull? account;
        if (user == null) {
            account = GetGuestAccount(userId);
            if (account == null)
                return null;
        }
        else {
            var dbAccount = await DbAccountResolver.Get(userId, cancellationToken).ConfigureAwait(false);
            account = dbAccount?.ToModel(user);
            if (account == null)
                return null;

            if (IsAdmin(user))
                account = account with { IsAdmin = true };
        }

        // Adding Avatar
        var kvas = ServerKvasBackend.GetUserClient(account);
        var userAvatarSettings = await kvas.GetUserAvatarSettings(cancellationToken).ConfigureAwait(false);
        var avatarId = userAvatarSettings.DefaultAvatarId;
        if (avatarId.IsEmpty) // Default avatar isn't selected - let's pick the first one
            avatarId = userAvatarSettings.AvatarIds.GetOrDefault(0);

        var avatar = avatarId.IsEmpty
            ? GetDefaultAvatar(account)
            : await AvatarsBackend.Get(avatarId, cancellationToken).ConfigureAwait(false) // No avatars at all
                ?? GetDefaultAvatar(account);
        account = account with { Avatar = avatar };
        return account;
    }

    // [ComputeMethod]
    public virtual async Task<UserId> GetIdByUserIdentity(UserIdentity identity, CancellationToken cancellationToken)
    {
        var dbContext = await DbHub.CreateDbContext(cancellationToken).ConfigureAwait(false);
        await using var _ = dbContext.ConfigureAwait(false);

        var sid = identity.Id.Value;
        var dbUserIdentity = await dbContext.UserIdentities
            .FirstOrDefaultAsync(x => x.Id == sid, cancellationToken)
            .ConfigureAwait(false);
        return new UserId(dbUserIdentity?.DbUserId);
    }

    // Not a [ComputeMethod]!
    public async Task<ApiArray<UserId>> ListChanged(
        long minVersion,
        long maxVersion,
        UserId lastId,
        int limit,
        CancellationToken cancellationToken)
    {
        var dbContext = await DbHub.CreateDbContext(cancellationToken).ConfigureAwait(false);
        await using var __ = dbContext.ConfigureAwait(false);

        var dbAccounts = await dbContext.Accounts
            .Where(x => x.Version >= minVersion && x.Version <= maxVersion && !Constants.User.SSystemUserIds.Contains(x.Id))
            .OrderBy(x => x.Version)
            .ThenBy(x => x.Id)
            .Take(limit)
            .ToListAsync(cancellationToken)
            .ConfigureAwait(false);
        var accounts = dbAccounts.ConvertAll(x => new {
            Id = new UserId(x.Id), x.Version,
        });
        if (lastId.IsNone || Constants.User.SystemUserIds.Contains(lastId))
            return accounts.Select(x => x.Id).ToApiArray();

        var lastIdIndex = GetLastIndex();
        return lastIdIndex < 0
            ? accounts.Select(x => x.Id).ToApiArray()
            : accounts[(lastIdIndex + 1)..].Select(x => x.Id).ToApiArray();

        int GetLastIndex()
        {
            for (int i = 0; i < accounts.Count; i++) {
                var account = accounts[i];
                if (account.Version > minVersion)
                    return -1;

                if (account.Id == lastId)
                    return i;
            }
            return -1;
        }
    }

    public async Task<AccountFull?> GetLastChanged(CancellationToken cancellationToken)
    {
        var dbContext = await DbHub.CreateDbContext(cancellationToken).ConfigureAwait(false);
        await using var __ = dbContext.ConfigureAwait(false);

        var dbAccount = await dbContext.Accounts
            .OrderByDescending(x => x.Version)
            .ThenByDescending(x => x.Id)
            .FirstOrDefaultAsync(cancellationToken)
            .ConfigureAwait(false);

        var id = new UserId(dbAccount?.Id);
        if (id.IsNone)
            return null;

        return await Get(id, cancellationToken).ConfigureAwait(false);
    }

    // [CommandHandler]
    public virtual async Task OnUpdate(
        AccountsBackend_Update command,
        CancellationToken cancellationToken)
    {
        var (account, expectedVersion) = command;
        if (Invalidation.IsActive) {
            _ = Get(account.Id, default);
            return;
        }

        var context = CommandContext.GetCurrent();
        var dbContext = await DbHub.CreateCommandDbContext(cancellationToken).ConfigureAwait(false);
        await using var __ = dbContext.ConfigureAwait(false);

        var sid = account.Id;
        var dbAccount = await dbContext.Accounts.ForUpdate()
            .FirstOrDefaultAsync(a => a.Id == sid, cancellationToken)
            .ConfigureAwait(false);
        dbAccount = dbAccount.RequireVersion(expectedVersion);
        var existing = await Get(account.Id, cancellationToken).ConfigureAwait(false);
        account = account with {
            Version = VersionGenerator.NextVersion(dbAccount.Version),
        };
        var mustGreet = dbAccount.IsGreetingCompleted && !account.IsGreetingCompleted;
        dbAccount.UpdateFrom(account);
        await dbContext.SaveChangesAsync(cancellationToken).ConfigureAwait(false);

        context.Operation.AddEvent(
            new AccountChangedEvent(dbAccount.ToModel(account.User), existing, ChangeKind.Update));
        if (mustGreet)
            ContactGreeter.Activate();
    }

    // [CommandHandler]
    public virtual async Task OnDelete(
        AccountsBackend_Delete command,
        CancellationToken cancellationToken)
    {
        var userId = command.UserId;
        if (Invalidation.IsActive) {
            _ = Get(userId, default);
            return;
        }

        var context = CommandContext.GetCurrent();
        var existingAccount = await Get(userId, cancellationToken).ConfigureAwait(false);
        if (existingAccount is null)
            return;

        var dbContext = await DbHub.CreateCommandDbContext(cancellationToken).ConfigureAwait(false);
        await using var __ = dbContext.ConfigureAwait(false);

        await dbContext.UserPresences
            .Where(a => a.UserId == userId)
            .ExecuteDeleteAsync(cancellationToken)
            .ConfigureAwait(false);

        await dbContext.Avatars
            .Where(a => a.UserId == userId)
            .ExecuteDeleteAsync(cancellationToken)
            .ConfigureAwait(false);

        await dbContext.UserIdentities
            .Where(a => a.DbUserId == userId)
            .ExecuteDeleteAsync(cancellationToken)
            .ConfigureAwait(false);

        await dbContext.Users
            .Where(a => a.Id == userId)
            .ExecuteDeleteAsync(cancellationToken)
            .ConfigureAwait(false);

        await dbContext.Accounts
            .Where(a => a.Id == userId)
            .ExecuteDeleteAsync(cancellationToken)
            .ConfigureAwait(false);

        await dbContext.SaveChangesAsync(cancellationToken).ConfigureAwait(false);
        context.Operation.AddEvent(
            new AccountChangedEvent(existingAccount, existingAccount, ChangeKind.Remove));

        // authors
        var removeAuthorsCommand = new AuthorsBackend_Remove(ChatId.None, AuthorId.None, userId);
        await Commander.Call(removeAuthorsCommand, true, cancellationToken).ConfigureAwait(false);
    }

<<<<<<< HEAD
    // [CommandHandler]
    public virtual async Task<bool> OnCopyChat(
        AccountsBackend_CopyChat command,
        CancellationToken cancellationToken)
    {
        var (chatId, placeId, lastEntryId, correlationId) = command;
        var localChatId = chatId.IsPlaceChat ? chatId.PlaceChatId.LocalChatId : chatId.Id;
        var placeChatId = new PlaceChatId(PlaceChatId.Format(placeId, localChatId));
        var newChatId = (ChatId)placeChatId;
        var chatSid = chatId.Value;

        if (Invalidation.IsActive) {
            // Skip invalidation. Value for old chat should no longer be requested.
            return default;
        }

        Log.LogInformation("-> OnCopyChat({CorrelationId}): copy chat '{ChatId}' to place '{PlaceId}'",
            correlationId, chatSid, placeId);
        var dbContext = await DbHub.CreateCommandDbContext(cancellationToken).ConfigureAwait(false);
        await using var __ = dbContext.ConfigureAwait(false);

        var hasChanges = false;
        hasChanges |= await UpdateUserChatSettings(dbContext, chatId, newChatId, correlationId, cancellationToken).ConfigureAwait(false);
        hasChanges |= await UpdateChatPositions(dbContext, chatId, newChatId, lastEntryId, correlationId, cancellationToken).ConfigureAwait(false);

        await dbContext.SaveChangesAsync(cancellationToken).ConfigureAwait(false);
        Log.LogInformation("<- OnCopyChat({CorrelationId})", correlationId);
        return hasChanges;
    }

=======
>>>>>>> 2d941dd6
    // Event handlers

    [EventHandler]
    public virtual Task OnNewUserEvent(NewUserEvent eventCommand, CancellationToken cancellationToken)
    {
        if (Invalidation.IsActive)
            return Task.CompletedTask; // It just notifies GreetingDispatcher

        ContactGreeter.Activate();
        return Task.CompletedTask;
    }

    // Private methods

    internal static bool IsAdmin(User user)
    {
        // TODO(AY): Remove the check relying on test/internal auth providers in the production code
        if (HasIdentity(user, "internal") || HasIdentity(user, "test"))
            return true;

        var email = user.GetEmail();
        if (email.IsNullOrEmpty() || !MailAddress.TryCreate(email, out var emailAddress))
            return false;

        if (AdminEmails.Contains(email))
            return true; // Predefined admin email
        if (HasGoogleIdentity(user) && OrdinalEquals(emailAddress.Host, AdminEmailDomain))
            return true; // actual.chat email
        return false;
    }

    private static bool HasGoogleIdentity(User user)
        => HasIdentity(user, GoogleDefaults.AuthenticationScheme);

    private static bool HasIdentity(User user, string provider)
        => user.Identities.Keys.Select(x => x.Schema).Contains(provider, StringComparer.Ordinal);

    private static AccountFull? GetGuestAccount(UserId userId)
    {
        if (!userId.IsGuest)
            return null;

        var name = RandomNameGenerator.Default.Generate(userId);
        var user = new User(userId, name);
        var account = new AccountFull(user);
        return account;
    }

    private static AvatarFull GetDefaultAvatar(AccountFull account)
        => new(account.Id) {
            Name = account.FullName,
            AvatarKey = DefaultUserPicture.GetAvatarKey(account.Id),
            Bio = "",
        };
}<|MERGE_RESOLUTION|>--- conflicted
+++ resolved
@@ -224,39 +224,6 @@
         await Commander.Call(removeAuthorsCommand, true, cancellationToken).ConfigureAwait(false);
     }
 
-<<<<<<< HEAD
-    // [CommandHandler]
-    public virtual async Task<bool> OnCopyChat(
-        AccountsBackend_CopyChat command,
-        CancellationToken cancellationToken)
-    {
-        var (chatId, placeId, lastEntryId, correlationId) = command;
-        var localChatId = chatId.IsPlaceChat ? chatId.PlaceChatId.LocalChatId : chatId.Id;
-        var placeChatId = new PlaceChatId(PlaceChatId.Format(placeId, localChatId));
-        var newChatId = (ChatId)placeChatId;
-        var chatSid = chatId.Value;
-
-        if (Invalidation.IsActive) {
-            // Skip invalidation. Value for old chat should no longer be requested.
-            return default;
-        }
-
-        Log.LogInformation("-> OnCopyChat({CorrelationId}): copy chat '{ChatId}' to place '{PlaceId}'",
-            correlationId, chatSid, placeId);
-        var dbContext = await DbHub.CreateCommandDbContext(cancellationToken).ConfigureAwait(false);
-        await using var __ = dbContext.ConfigureAwait(false);
-
-        var hasChanges = false;
-        hasChanges |= await UpdateUserChatSettings(dbContext, chatId, newChatId, correlationId, cancellationToken).ConfigureAwait(false);
-        hasChanges |= await UpdateChatPositions(dbContext, chatId, newChatId, lastEntryId, correlationId, cancellationToken).ConfigureAwait(false);
-
-        await dbContext.SaveChangesAsync(cancellationToken).ConfigureAwait(false);
-        Log.LogInformation("<- OnCopyChat({CorrelationId})", correlationId);
-        return hasChanges;
-    }
-
-=======
->>>>>>> 2d941dd6
     // Event handlers
 
     [EventHandler]
