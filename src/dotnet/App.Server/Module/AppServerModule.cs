using System.Diagnostics.CodeAnalysis;
using System.IO.Compression;
using ActualChat.App.Server.Health;
using ActualChat.Audio;
using ActualChat.Chat;
using ActualChat.Commands;
using ActualChat.Contacts;
using ActualChat.Feedback;
using ActualChat.Hosting;
using ActualChat.Invite;
using ActualChat.Kubernetes;
using ActualChat.Notification;
using ActualChat.Transcription;
using ActualChat.Users;
using ActualChat.Web.Internal;
using ActualChat.Web.Module;
using ActualChat.Web.Services;
using Microsoft.AspNetCore.DataProtection;
using Microsoft.AspNetCore.Hosting.StaticWebAssets;
using Microsoft.AspNetCore.HttpOverrides;
using Microsoft.AspNetCore.ResponseCompression;
using Microsoft.AspNetCore.Rewrite;
using Microsoft.Extensions.DependencyInjection.Extensions;
using Microsoft.Extensions.FileProviders;
using Npgsql;
using OpenTelemetry;
using OpenTelemetry.Exporter;
using OpenTelemetry.Metrics;
using OpenTelemetry.Resources;
using OpenTelemetry.Trace;
using Stl.Diagnostics;
using Stl.Fusion.EntityFramework;
using Stl.Fusion.Server;
using Stl.Fusion.Server.Middlewares;
using Stl.Fusion.Server.Rpc;
using Stl.IO;
using Stl.Rpc;
using Stl.Rpc.Diagnostics;
using Stl.Rpc.Server;

namespace ActualChat.App.Server.Module;

[DynamicallyAccessedMembers(DynamicallyAccessedMemberTypes.All)]
public sealed class AppServerModule : HostModule<HostSettings>, IWebModule
{
    public static readonly string AppVersion =
        typeof(AppServerModule).Assembly.GetInformationalVersion() ?? "0.0-unknown";

    private IWebHostEnvironment? _env;

    public IWebHostEnvironment Env => _env ??= ModuleServices.GetRequiredService<IWebHostEnvironment>();

    public AppServerModule(IServiceProvider moduleServices) : base(moduleServices) { }

    public void ConfigureApp(IApplicationBuilder app)
    {
        if (Settings.AssumeHttps) {
            Log.LogWarning("AssumeHttps is on");
            app.Use((context, next) => {
                context.Request.Scheme = "https";
                return next();
            });
        }

        // This server serves static content from Blazor Client,
        // and since we don't copy it to local wwwroot,
        // we need to find Client's wwwroot in bin/(Debug/Release) folder
        // and set it as this server's content root.
        Env.WebRootPath =  Settings.WebRootPath.NullIfEmpty() ?? AppPathResolver.GetWebRootPath();
        Env.ContentRootPath = AppPathResolver.GetContentRootPath();
        Env.WebRootFileProvider = new PhysicalFileProvider(Env.WebRootPath);
        Env.ContentRootFileProvider = new PhysicalFileProvider(Env.ContentRootPath);
        StaticWebAssetsLoader.UseStaticWebAssets(Env, Cfg);

        if (Env.IsDevelopment()) {
            app.UseDeveloperExceptionPage();
            app.UseWebAssemblyDebugging();
        }
        else {
            app.UseExceptionHandler("/Error");
            app.UseHsts();
        }

        // See
        // - https://docs.microsoft.com/en-us/aspnet/core/security/authentication/social/google-logins?view=aspnetcore-6.0
        // - https://docs.microsoft.com/en-us/aspnet/core/host-and-deploy/proxy-load-balancer?view=aspnetcore-6.0
        app.UseForwardedHeaders();

        // And here we can modify httpContext.Request.Scheme & Host manually to whatever we like
        var baseUrl = Settings.BaseUri;
        if (!baseUrl.IsNullOrEmpty()) {
            Log.LogInformation("Overriding request host to {BaseUrl}", baseUrl);
            app.UseBaseUrl(baseUrl);
        }

        app.UseWebSockets(new WebSocketOptions {
            KeepAliveInterval = TimeSpan.FromSeconds(30),
        });

        // Static + Swagger
        app.UseBlazorFrameworkFiles();
        app.UseDistFiles();
        // Explicit rewrite cause files without extension (hence no content-type) are not served due to security reasons
        app.UseRewriter(
            new RewriteOptions().AddRewrite("\\.well-known/apple-app-site-association$",
                ".well-known/apple-app-site-association.json",
                true));
        app.UseStaticFiles();

        /*
        app.UseSwagger();
        app.UseSwaggerUI(c => {
            c.SwaggerEndpoint("/swagger/v1/swagger.json", "API v1");
        });
        */

        // Response compression
<<<<<<< HEAD
#if !DEBUG // disabled during debugging for development
        app.UseResponseCompression();
#endif
=======
        if (!Env.IsDevelopment()) // disable compression for local development and hot reload
            app.UseResponseCompression();
>>>>>>> b18691d8

        // API controllers
        app.UseRouting();
        app.UseCors("Default");
        app.UseResponseCaching();
        app.UseAuthentication();
        app.UseEndpoints(endpoints => {
            endpoints.MapAppHealth();
            endpoints.MapAppMetrics();
            endpoints.MapBlazorHub();
            endpoints.MapRpcWebSocketServer();
            endpoints.MapControllers();
            endpoints.MapFallbackToPage("/_Host");
        });
        app.UseOpenTelemetryPrometheusScrapingEndpoint();
    }

    protected override void InjectServices(IServiceCollection services)
    {
        base.InjectServices(services);
        if (!HostInfo.AppKind.IsServer())
            return; // Server-side only module

        // Host options
        services.Configure<HostOptions>(o => {
            o.ShutdownTimeout = Env.IsDevelopment()
                ? TimeSpan.FromSeconds(1)
                : TimeSpan.FromSeconds(30);
        });

        // Health-checks
        services.AddSingleton<LivelinessHealthCheck>(c => new LivelinessHealthCheck(c));
        services.AddSingleton<ReadinessHealthCheck>(c => new ReadinessHealthCheck(c));
        services.AddHealthChecks()
            .AddCheck<LivelinessHealthCheck>("App-Liveliness", tags: new[] { HealthTags.Live })
            .AddCheck<ReadinessHealthCheck>("App-Readiness", tags: new[] { HealthTags.Ready });

        // Queues
        services.AddLocalCommandQueues();
        services.AddCommandQueueScheduler();

        // Fusion server + Rpc configuration
        var fusion = services.AddFusion();
        var rpc = fusion.Rpc;
        fusion.AddWebServer();

        // Remove SessionMiddleware - we use SessionCookies directly instead
        services.RemoveAll<SessionMiddleware.Options>();
        services.RemoveAll<SessionMiddleware>();
        // Replace RpcServerConnectionFactory with AppRpcConnectionFactory
        services.AddSingleton(_ => new AppRpcServerConnectionFactory());
        services.AddSingleton<RpcServerConnectionFactory>(c => c.GetRequiredService<AppRpcServerConnectionFactory>().Invoke);
        // Replace DefaultSessionReplacerRpcMiddleware with AppDefaultSessionReplacerRpcMiddleware
        rpc.RemoveInboundMiddleware<DefaultSessionReplacerRpcMiddleware>();
        rpc.AddInboundMiddleware<AppDefaultSessionReplacerRpcMiddleware>();

        // Add RpcMethodActivityTracer
        services.AddSingleton<RpcMethodTracerFactory>(method => new RpcMethodActivityTracer(method) {
            UseCounters = true,
        });

        // Debug: add RpcRandomDelayMiddleware if you'd like to check how it works w/ delays
#if DEBUG && false
        rpc.AddInboundMiddleware(c => new RpcRandomDelayMiddleware(c) {
            Delay = new(0.2, 0.2), // 0 .. 0.4s
        });
#endif

        // Web
        var binPath = new FilePath(Assembly.GetExecutingAssembly().Location).FullPath.DirectoryPath;
        var dataProtection = Settings.DataProtection.NullIfEmpty() ?? binPath & "data-protection-keys";
        Log.LogInformation("DataProtection path: {DataProtection}", dataProtection);
        if (dataProtection.OrdinalStartsWith("gs://")) {
            var bucket = dataProtection[5..dataProtection.IndexOf('/', 5)];
            var objectName = dataProtection[(6 + bucket.Length)..];
            services.AddDataProtection().PersistKeysToGoogleCloudStorage(bucket, objectName);
        }
        else {
            services.AddDataProtection().PersistKeysToFileSystem(new DirectoryInfo(dataProtection));
        }
        // TODO: setup security headers: better CSP, Referrer-Policy / X-Content-Type-Options / X-Frame-Options etc
        var origins = new List<string> {
            "http://0.0.0.0",
            "https://0.0.0.0",
            "app://0.0.0.0",
        };
        if (Env.IsDevelopment()) {
            origins.Add("https://local.actual.chat");
            origins.Add("https://dev.actual.chat");
        }
        else if (Env.IsStaging()) {
            origins.Add("https://dev.actual.chat");
            origins.Add("https://stg.actual.chat");
        }
        else
            origins.Add("https://actual.chat");

        services.AddCors(options => {
            options.AddPolicy("Default", builder => {
                builder.WithOrigins(origins.ToArray())
                    .AllowAnyMethod()
                    .AllowAnyHeader()
                    .AllowCredentials();
            });
            options.AddPolicy("CDN", builder => {
                builder
                    .WithOrigins(origins.ToArray())
                    .AllowAnyOrigin()
                    .WithMethods("GET")
                    .AllowAnyHeader()
                    .WithExposedHeaders("Content-Encoding","Content-Length","Content-Range", "Content-Type");
            });
        });
        /*
        services.Configure<HstsOptions>(options => {
            options.ExcludedHosts.Add("local.actual.chat");
            options.ExcludedHosts.Add("localhost");
        });
        */
        services.Configure<ForwardedHeadersOptions>(options => {
            options.ForwardedHeaders = ForwardedHeaders.All;
            if (Settings.AssumeHttps)
                options.ForwardedHeaders &= ~ForwardedHeaders.XForwardedProto;
            options.KnownNetworks.Clear();
            options.KnownProxies.Clear();
        });

        // Compression
        if (!Env.IsDevelopment()) { // Disable compression for local development and hot reload
            services.Configure<BrotliCompressionProviderOptions>(o => o.Level = CompressionLevel.Fastest);
            services.AddResponseCompression(o => {
                o.EnableForHttps = true;
                o.Providers.Add<BrotliCompressionProvider>();
            });
        }

        // Controllers, etc.
        services.AddRouting();
        var mvc = services.AddMvc(options => {
            options.ModelBinderProviders.Add(new ModelBinderProvider());
            options.ModelMetadataDetailsProviders.Add(new ValidationMetadataProvider());
        });
        mvc.AddApplicationPart(Assembly.GetExecutingAssembly());
        services.AddServerSideBlazor(o => {
            if (HostInfo.IsDevelopmentInstance) {
                o.DisconnectedCircuitMaxRetained = 5;
                o.DisconnectedCircuitRetentionPeriod = TimeSpan.FromMinutes(1);
            }
            else { // Production
                o.DisconnectedCircuitMaxRetained = 100; // Default is 100
                o.DisconnectedCircuitRetentionPeriod = TimeSpan.FromMinutes(2); // Default is 3 min.
            }
            o.MaxBufferedUnacknowledgedRenderBatches = 1000; // Default is 10
            o.DetailedErrors = true;
        }).AddHubOptions(o => {
            o.MaximumParallelInvocationsPerClient = 4;
        });

        // OpenTelemetry
        services.AddSingleton<OtelMetrics>();
        var otelBuilder = services.AddOpenTelemetry()
            .WithMetrics(builder => builder
                // gcloud exporter doesn't support some of metrics yet:
                // - https://github.com/open-telemetry/opentelemetry-collector-contrib/discussions/2948
                .AddAspNetCoreInstrumentation()
                .AddMeter(typeof(RpcHub).GetMeter().Name) // Stl.Rpc
                .AddMeter(typeof(ICommand).GetMeter().Name) // Stl.Commander
                .AddMeter(typeof(IComputed).GetMeter().Name) // Stl.Fusion
                // Our own meters (one per assembly)
                .AddMeter(AppMeter.Name)
                .AddMeter(MeterExt.Unknown.Name) // Unknown meter
                .AddPrometheusExporter(cfg => { // OtlpExporter doesn't work for metrics ???
                    cfg.ScrapeEndpointPath = "/metrics";
                    cfg.ScrapeResponseCacheDurationMilliseconds = 300;
                })
            );
        var openTelemetryEndpoint = Settings.OpenTelemetryEndpoint;
        if (!openTelemetryEndpoint.IsNullOrEmpty()) {
            var (host, port) = openTelemetryEndpoint.ParseHostPort(4317);
            var openTelemetryEndpointUri = $"http://{host}:{port.Format()}".ToUri();
            Log.LogInformation("OpenTelemetry endpoint: {OpenTelemetryEndpoint}", openTelemetryEndpointUri.ToString());
            otelBuilder = otelBuilder.WithTracing(builder => builder
                .SetErrorStatusOnException()
                .AddSource(typeof(RpcHub).GetActivitySource().Name) // Stl.Rpc
                .AddSource(typeof(ICommand).GetActivitySource().Name) // Stl.Commander
                .AddSource(typeof(IComputed).GetActivitySource().Name) // Stl.Fusion
                .AddSource(typeof(IAuthBackend).GetActivitySource().Name) // Stl.Fusion.Ext.Services - auth, etc.
                .AddSource(typeof(DbKey).GetActivitySource().Name) // Stl.Fusion.EntityFramework
                // Our own activity sources (one per assembly)
                .AddSource(AppTrace.Name)
                .AddSource(typeof(IAudioStreamer).GetActivitySource().Name)
                .AddSource(typeof(IChats).GetActivitySource().Name)
                .AddSource(typeof(IContacts).GetActivitySource().Name)
                .AddSource(typeof(IFeedbacks).GetActivitySource().Name)
                .AddSource(typeof(IInvites).GetActivitySource().Name)
                .AddSource(typeof(ITranscriber).GetActivitySource().Name)
                .AddSource(typeof(INotifications).GetActivitySource().Name)
                .AddSource(typeof(IAccounts).GetActivitySource().Name)
                .AddSource(typeof(Constants).GetActivitySource().Name)
                .AddSource(typeof(KubeServices).GetActivitySource().Name)
                .AddSource(ActivitySourceExt.Unknown.Name) // Unknown meter
                .AddAspNetCoreInstrumentation(opt => {
                    var excludedPaths = new PathString[] {
                        "/favicon.ico",
                        "/metrics",
                        "/status",
                        "/_blazor",
                        "/_framework",
                        "/healthz",
                    };
                    opt.Filter = httpContext =>
                        !excludedPaths.Any(x
                            => httpContext.Request.Path.StartsWithSegments(x, StringComparison.OrdinalIgnoreCase));
                })
                .AddHttpClientInstrumentation(cfg => cfg.RecordException = true)
                .AddGrpcClientInstrumentation()
                .AddNpgsql()
                .AddOtlpExporter(cfg => {
                    cfg.ExportProcessorType = ExportProcessorType.Batch;
                    cfg.BatchExportProcessorOptions = new BatchExportActivityProcessorOptions() {
                        ExporterTimeoutMilliseconds = 10_000,
                        MaxExportBatchSize = 200, // Google Cloud Monitoring limits batches to 200 metric points.
                        MaxQueueSize = 1024,
                        ScheduledDelayMilliseconds = 20_000,
                    };
                    cfg.Protocol = OtlpExportProtocol.Grpc;
                    cfg.Endpoint = openTelemetryEndpointUri;
                })
            );
        }
        otelBuilder.ConfigureResource(builder => builder
            .AddService("App", "actualchat", AppVersion));
    }
}<|MERGE_RESOLUTION|>--- conflicted
+++ resolved
@@ -115,14 +115,8 @@
         */
 
         // Response compression
-<<<<<<< HEAD
-#if !DEBUG // disabled during debugging for development
-        app.UseResponseCompression();
-#endif
-=======
         if (!Env.IsDevelopment()) // disable compression for local development and hot reload
             app.UseResponseCompression();
->>>>>>> b18691d8
 
         // API controllers
         app.UseRouting();
