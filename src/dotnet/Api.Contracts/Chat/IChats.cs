--- conflicted
+++ resolved
@@ -13,11 +13,7 @@
         ChatId chatId,
         CancellationToken cancellationToken);
 
-<<<<<<< HEAD
-    [ComputeMethod(MinCacheDuration = 60, InvalidationDelay = 0.8), RemoteComputeMethod(CacheMode = RemoteComputedCacheMode.Cache, MinCacheDuration = 600)]
-=======
-    [ComputeMethod(MinCacheDuration = 60), ClientComputeMethod(ClientCacheMode = ClientCacheMode.Cache, MinCacheDuration = 600)]
->>>>>>> 96a5e0c7
+    [ComputeMethod(MinCacheDuration = 60), RemoteComputeMethod(CacheMode = RemoteComputedCacheMode.Cache, MinCacheDuration = 600)]
     Task<ChatNews> GetNews(
         Session session,
         ChatId chatId,
