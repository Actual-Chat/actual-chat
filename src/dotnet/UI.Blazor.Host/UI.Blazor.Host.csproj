--- conflicted
+++ resolved
@@ -13,12 +13,6 @@
     <TrimmerRootAssembly Include="System.Collections.Immutable" />
     <TrimmerRootAssembly Include="System.Security.Cryptography.X509Certificates" />
     <TrimmerRootAssembly Include="System.Text.Json" />
-<<<<<<< HEAD
-    <TrimmerRootAssembly Include="System.Threading.Channels" />
-    <TrimmerRootAssembly Include="Stl.Fusion" />
-    <TrimmerRootAssembly Include="Stl.Fusion.Client" />
-=======
->>>>>>> 6a20ff4b
   </ItemGroup>
 
   <ItemGroup>
