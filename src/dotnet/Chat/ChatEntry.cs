﻿using ActualChat.Comparison;
using Stl.Versioning;

namespace ActualChat.Chat;

[DataContract]
public sealed record ChatEntry : IHasId<ChatEntryId>, IHasId<long>, IHasVersion<long>, IRequirementTarget
{
    private static IEqualityComparer<ChatEntry> EqualityComparer { get; } =
        VersionBasedEqualityComparer<ChatEntry, long>.Instance;

<<<<<<< HEAD
    long IHasId<long>.Id => LocalId;
    [DataMember] public ChatEntryId Id { get; init; }
    [DataMember] public long Version { get; init; }
    [DataMember] public bool IsRemoved { get; init; }
    [DataMember] public Symbol AuthorId { get; init; }
    [DataMember] public Moment BeginsAt { get; init; }
    [DataMember] public Moment? ClientSideBeginsAt { get; init; }
    [DataMember] public Moment? EndsAt { get; init; }
    [DataMember] public Moment? ContentEndsAt { get; init; }
    [DataMember] public string Content { get; init; } = "";
    [DataMember] public bool HasReactions { get; init; }
    [DataMember] public Symbol StreamId { get; init; } = "";
    [DataMember] public long? AudioEntryId { get; init; }
    [DataMember] public long? VideoEntryId { get; init; }
    [DataMember] public LinearMap TextToTimeMap { get; init; }

    [JsonIgnore, Newtonsoft.Json.JsonIgnore]
    public ChatId ChatId => Id.ChatId;
    [JsonIgnore, Newtonsoft.Json.JsonIgnore]
    public long LocalId => Id.LocalId;
    [JsonIgnore, Newtonsoft.Json.JsonIgnore]
    public ChatEntryKind Kind => Id.EntryKind;
=======
    public Symbol ChatId { get; init; }
    public ChatEntryType Type { get; init; }
    public long Id { get; init; }
    public long Version { get; init; }
    public bool IsRemoved { get; init; }
    public Symbol AuthorId { get; init; }
    public Moment BeginsAt { get; init; }
    public Moment? ClientSideBeginsAt { get; init; }
    public Moment? EndsAt { get; init; }
    public Moment? ContentEndsAt { get; init; }
    public string Content { get; init; } = "";
    public ServiceEntryDetails? ServiceEntry { get; init; }
    public bool IsServiceEntry => ServiceEntry != null;
    public bool HasReactions { get; init; }
    public Symbol StreamId { get; init; } = "";
    public long? AudioEntryId { get; init; }
    public long? VideoEntryId { get; init; }
    public LinearMap TextToTimeMap { get; init; }
>>>>>>> 788fc93d

    [JsonIgnore, Newtonsoft.Json.JsonIgnore]
    public double? Duration
        => EndsAt is {} endsAt ? (endsAt - BeginsAt).TotalSeconds : null;

    [JsonIgnore, Newtonsoft.Json.JsonIgnore]
    public bool IsStreaming => !StreamId.IsEmpty;

    public long? RepliedChatEntryId { get; init; }
    public ImmutableArray<TextEntryAttachment> Attachments { get; init; } = ImmutableArray<TextEntryAttachment>.Empty;

    public string GetContentOrDescription()
    {
        if (!Content.IsNullOrEmpty())
            return Content;

        var imageCount = Attachments.Count(x => x.IsImage());
        var description = imageCount switch {
            1 => "image",
            > 1 => "images",
            0 when Attachments.Length == 1 => Attachments[0].FileName,
            _ => "files: " + string.Join(", ", Attachments.Select(x => x.FileName)),
        };
        return description;
    }

    // This record relies on version-based equality
    public bool Equals(ChatEntry? other)
        => EqualityComparer.Equals(this, other);
    public override int GetHashCode()
        => EqualityComparer.GetHashCode(this);
}<|MERGE_RESOLUTION|>--- conflicted
+++ resolved
@@ -9,7 +9,6 @@
     private static IEqualityComparer<ChatEntry> EqualityComparer { get; } =
         VersionBasedEqualityComparer<ChatEntry, long>.Instance;
 
-<<<<<<< HEAD
     long IHasId<long>.Id => LocalId;
     [DataMember] public ChatEntryId Id { get; init; }
     [DataMember] public long Version { get; init; }
@@ -20,6 +19,7 @@
     [DataMember] public Moment? EndsAt { get; init; }
     [DataMember] public Moment? ContentEndsAt { get; init; }
     [DataMember] public string Content { get; init; } = "";
+    [DataMember] public ServiceEntryDetails? ServiceEntry { get; init; }
     [DataMember] public bool HasReactions { get; init; }
     [DataMember] public Symbol StreamId { get; init; } = "";
     [DataMember] public long? AudioEntryId { get; init; }
@@ -32,26 +32,8 @@
     public long LocalId => Id.LocalId;
     [JsonIgnore, Newtonsoft.Json.JsonIgnore]
     public ChatEntryKind Kind => Id.EntryKind;
-=======
-    public Symbol ChatId { get; init; }
-    public ChatEntryType Type { get; init; }
-    public long Id { get; init; }
-    public long Version { get; init; }
-    public bool IsRemoved { get; init; }
-    public Symbol AuthorId { get; init; }
-    public Moment BeginsAt { get; init; }
-    public Moment? ClientSideBeginsAt { get; init; }
-    public Moment? EndsAt { get; init; }
-    public Moment? ContentEndsAt { get; init; }
-    public string Content { get; init; } = "";
-    public ServiceEntryDetails? ServiceEntry { get; init; }
+    [JsonIgnore, Newtonsoft.Json.JsonIgnore]
     public bool IsServiceEntry => ServiceEntry != null;
-    public bool HasReactions { get; init; }
-    public Symbol StreamId { get; init; } = "";
-    public long? AudioEntryId { get; init; }
-    public long? VideoEntryId { get; init; }
-    public LinearMap TextToTimeMap { get; init; }
->>>>>>> 788fc93d
 
     [JsonIgnore, Newtonsoft.Json.JsonIgnore]
     public double? Duration
