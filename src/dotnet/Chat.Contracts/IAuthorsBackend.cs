--- conflicted
+++ resolved
@@ -59,23 +59,15 @@
 [DataContract, MemoryPackable(GenerateType.VersionTolerant)]
 // ReSharper disable once InconsistentNaming
 public sealed partial record AuthorsBackend_CopyChat(
-<<<<<<< HEAD
-    [property: DataMember] [property: MemoryPackOrder(0)] ChatId OldChatId,
-    [property: DataMember] [property: MemoryPackOrder(1)] ChatId NewChatId,
-    [property: DataMember] [property: MemoryPackOrder(2)] string CorrelationId,
-    [property: DataMember] [property: MemoryPackOrder(3)] (RoleId, RoleId)[] RolesMap
+    [property: DataMember, MemoryPackOrder(0)] ChatId OldChatId,
+    [property: DataMember, MemoryPackOrder(1)] ChatId NewChatId,
+    [property: DataMember, MemoryPackOrder(2)] (RoleId, RoleId)[] RolesMap,
+    [property: DataMember, MemoryPackOrder(3)] string CorrelationId
 ) : ICommand<bool>, IBackendCommand, IHasShardKey<ChatId>
 {
     [IgnoreDataMember, MemoryPackIgnore]
     public ChatId ShardKey => OldChatId;
 }
-=======
-    [property: DataMember, MemoryPackOrder(0)] ChatId OldChatId,
-    [property: DataMember, MemoryPackOrder(1)] ChatId NewChatId,
-    [property: DataMember, MemoryPackOrder(2)] (RoleId, RoleId)[] RolesMap,
-    [property: DataMember, MemoryPackOrder(3)] string CorrelationId
-) : ICommand<bool>, IBackendCommand;
->>>>>>> 478eb289
 
 // ReSharper disable once InconsistentNaming
 public enum AuthorsBackend_GetAuthorOption
