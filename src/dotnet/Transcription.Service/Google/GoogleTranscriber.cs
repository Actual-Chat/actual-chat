using System.Text.RegularExpressions;
using ActualChat.Audio;
using ActualChat.Module;
using Google.Api.Gax;
using Google.Api.Gax.Grpc;
using Google.Cloud.Speech.V2;
using Grpc.Core;
using Microsoft.Extensions.Caching.Memory;

namespace ActualChat.Transcription.Google;

public class GoogleTranscriber : ITranscriber
{
    private readonly Lazy<Task<string>> _projectId;

    private CoreSettings CoreSettings { get; }
    private IMemoryCache Cache { get; }
    private ILogger Log { get; }

    public GoogleTranscriber(
        CoreSettings coreSettings,
        IMemoryCache cache,
        ILogger<GoogleTranscriber>? log = null)
    {
        CoreSettings = coreSettings;
        Cache = cache;
        Log = log ?? NullLogger<GoogleTranscriber>.Instance;
        #pragma warning disable VSTHRD011
        _projectId = new Lazy<Task<string>>(BackgroundTask.Run(LoadProjectId));
    }

    public IAsyncEnumerable<Transcript> Transcribe(
        Symbol transcriberKey,
        string streamId,
        AudioSource audioSource,
        TranscriptionOptions options,
        CancellationToken cancellationToken)
    {
        Log.LogDebug("Getting recognizer");
<<<<<<< HEAD
        var prefix = _invalidCharsRe.Replace(transcriberKey.Value.ToLowerInvariant().Truncate(40), "-");
        var languageSuffix = options.Language.Value.ToLowerInvariant().NullIfEmpty() ?? "x"; // Should not be empty
        var recognizerId = $"r-{prefix}-{languageSuffix}";
=======
        var (lang, region) = GetLocalLanguageAndRegion(options.Language, CoreSettings.GoogleRegionId);
        var recognizerId = $"{lang.ToLowerInvariant()}";
>>>>>>> b13d68bc
        var recognizerTask = GetOrCreateRecognizer(recognizerId, options, cancellationToken);
        var process = new GoogleTranscriberProcess(recognizerTask, streamId, audioSource, options, Log);
        process.Run().ContinueWith(_ => process.DisposeAsync(), TaskScheduler.Default);
        return process.GetTranscripts(cancellationToken);

        async Task<string> GetOrCreateRecognizer(string recognizerId1, TranscriptionOptions options1, CancellationToken cancellationToken1)
        {
<<<<<<< HEAD
            var recognizer = await Cache.GetOrCreateAsync(
                recognizerId1,
                async entry => {
                    var speechClient = await new SpeechClientBuilder().BuildAsync(cancellationToken1).ConfigureAwait(false);
                    var projectId = await _projectId.Value.ConfigureAwait(false);

                    var parent = $"projects/{projectId}/locations/global";
                    var recognizerName = $"{parent}/recognizers/{recognizerId}";
                    try {
                        var getRecognizerRequest = new GetRecognizerRequest { Name = recognizerName };
                        var existingRecognizer = await speechClient
                            .GetRecognizerAsync(getRecognizerRequest, cancellationToken1)
                            .ConfigureAwait(false);

                        if (existingRecognizer.ExpireTime != null)
                            entry.AbsoluteExpiration = existingRecognizer.ExpireTime.ToDateTimeOffset().AddSeconds(-10);
                        if (existingRecognizer.State == Recognizer.Types.State.Active)
                            return existingRecognizer;
                    }
                    catch (RpcException e) when (e.StatusCode is StatusCode.NotFound) {
                        // NOTE(AY): Intended, it's created further in this case
                    }
=======
            var recognizer = await Cache.GetOrCreateAsync(recognizerId1,
            async _ => {
                var speechClient = await new SpeechClientBuilder().BuildAsync(cancellationToken1).ConfigureAwait(false);
                var projectId = await _projectId.Value.ConfigureAwait(false);

                var parent = $"projects/{projectId}/locations/{region}";
                var recognizerName = $"{parent}/recognizers/{recognizerId}";
                try {
                    var existingRecognizer = await speechClient.GetRecognizerAsync(
                        new GetRecognizerRequest {
                            Name = recognizerName,
                        },
                        cancellationToken1).ConfigureAwait(false);
                    if (existingRecognizer.State == Recognizer.Types.State.Active)
                        return existingRecognizer;
                }
                catch (RpcException e) when (e.StatusCode is StatusCode.NotFound) { }
>>>>>>> b13d68bc

                    var createRecognizerRequest = new CreateRecognizerRequest {
                        Parent = parent,
                        RecognizerId = recognizerId,
                        Recognizer = new Recognizer {
                            Model = "latest_long",
                            DisplayName = recognizerId,
                            LanguageCodes = { options.Language.Value },
                            DefaultRecognitionConfig = new RecognitionConfig {
                                Features = new RecognitionFeatures {
                                    EnableAutomaticPunctuation = true,
                                    MaxAlternatives = 0,
                                    EnableSpokenPunctuation = false,
                                    EnableSpokenEmojis = false,
                                    ProfanityFilter = false,
                                    EnableWordConfidence = false,
                                    EnableWordTimeOffsets = true,
                                    MultiChannelMode = RecognitionFeatures.Types.MultiChannelMode.Unspecified,
                                },
                                AutoDecodingConfig = new AutoDetectDecodingConfig(),
                            },
                        },
<<<<<<< HEAD
                    };
                    var callSettings = new CallSettings(
                        cancellationToken1,
                        Expiration.FromTimeout(TimeSpan.FromMinutes(30)),
                        null, null,
                        WriteOptions.Default,
                        null);
                    var newRecognizerOperation = await speechClient
                        .CreateRecognizerAsync(createRecognizerRequest, callSettings)
                        .ConfigureAwait(false);
=======
                    },
                    CallSettings.FromCancellationToken(cancellationToken))
                .ConfigureAwait(false);
>>>>>>> b13d68bc

                var completedNewRecognizerOperation = await newRecognizerOperation.PollUntilCompletedAsync().ConfigureAwait(false);
                var newRecognizer = completedNewRecognizerOperation.Result;
                return newRecognizer;
            }).ConfigureAwait(false);

            return recognizer!.Name;
        }
    }

    private async Task<string> LoadProjectId()
    {
        if (!CoreSettings.GoogleProjectId.IsNullOrEmpty())
            return CoreSettings.GoogleProjectId;

        var platform = await Platform.InstanceAsync().ConfigureAwait(false);
        if (platform?.ProjectId == null)
            throw StandardError.NotSupported<GoogleTranscriber>(
                $"Requires GKE or explicit settings of {nameof(CoreSettings)}.{nameof(CoreSettings.GoogleProjectId)}");
        return platform.ProjectId;
    }

    private (string Code, string Region) GetLocalLanguageAndRegion(LanguageId languageId, string regionId)
        => (languageId.Code, regionId) switch {
           ("EN", "us-central1") => ("en-US", "us-central1"),
           ("ES", "us-central1") => ("es-US", "us-central1"),
           ("FR", "us-central1") => ("fr-CA", "northamerica-northeast1"),
           (_, _) => (languageId.Value, "global"),
        };
}<|MERGE_RESOLUTION|>--- conflicted
+++ resolved
@@ -16,6 +16,8 @@
     private CoreSettings CoreSettings { get; }
     private IMemoryCache Cache { get; }
     private ILogger Log { get; }
+    private ILogger? DebugLog => DebugMode ? Log : null;
+    private bool DebugMode => Constants.DebugMode.TranscriberGoogle || Constants.DebugMode.TranscriberAny;
 
     public GoogleTranscriber(
         CoreSettings coreSettings,
@@ -36,111 +38,13 @@
         TranscriptionOptions options,
         CancellationToken cancellationToken)
     {
-        Log.LogDebug("Getting recognizer");
-<<<<<<< HEAD
-        var prefix = _invalidCharsRe.Replace(transcriberKey.Value.ToLowerInvariant().Truncate(40), "-");
-        var languageSuffix = options.Language.Value.ToLowerInvariant().NullIfEmpty() ?? "x"; // Should not be empty
-        var recognizerId = $"r-{prefix}-{languageSuffix}";
-=======
-        var (lang, region) = GetLocalLanguageAndRegion(options.Language, CoreSettings.GoogleRegionId);
-        var recognizerId = $"{lang.ToLowerInvariant()}";
->>>>>>> b13d68bc
-        var recognizerTask = GetOrCreateRecognizer(recognizerId, options, cancellationToken);
-        var process = new GoogleTranscriberProcess(recognizerTask, streamId, audioSource, options, Log);
+        var getRecognizerIdTask = GetRecognizerId(options, cancellationToken);
+        var process = new GoogleTranscriberProcess(getRecognizerIdTask, streamId, audioSource, options, Log);
         process.Run().ContinueWith(_ => process.DisposeAsync(), TaskScheduler.Default);
         return process.GetTranscripts(cancellationToken);
+    }
 
-        async Task<string> GetOrCreateRecognizer(string recognizerId1, TranscriptionOptions options1, CancellationToken cancellationToken1)
-        {
-<<<<<<< HEAD
-            var recognizer = await Cache.GetOrCreateAsync(
-                recognizerId1,
-                async entry => {
-                    var speechClient = await new SpeechClientBuilder().BuildAsync(cancellationToken1).ConfigureAwait(false);
-                    var projectId = await _projectId.Value.ConfigureAwait(false);
-
-                    var parent = $"projects/{projectId}/locations/global";
-                    var recognizerName = $"{parent}/recognizers/{recognizerId}";
-                    try {
-                        var getRecognizerRequest = new GetRecognizerRequest { Name = recognizerName };
-                        var existingRecognizer = await speechClient
-                            .GetRecognizerAsync(getRecognizerRequest, cancellationToken1)
-                            .ConfigureAwait(false);
-
-                        if (existingRecognizer.ExpireTime != null)
-                            entry.AbsoluteExpiration = existingRecognizer.ExpireTime.ToDateTimeOffset().AddSeconds(-10);
-                        if (existingRecognizer.State == Recognizer.Types.State.Active)
-                            return existingRecognizer;
-                    }
-                    catch (RpcException e) when (e.StatusCode is StatusCode.NotFound) {
-                        // NOTE(AY): Intended, it's created further in this case
-                    }
-=======
-            var recognizer = await Cache.GetOrCreateAsync(recognizerId1,
-            async _ => {
-                var speechClient = await new SpeechClientBuilder().BuildAsync(cancellationToken1).ConfigureAwait(false);
-                var projectId = await _projectId.Value.ConfigureAwait(false);
-
-                var parent = $"projects/{projectId}/locations/{region}";
-                var recognizerName = $"{parent}/recognizers/{recognizerId}";
-                try {
-                    var existingRecognizer = await speechClient.GetRecognizerAsync(
-                        new GetRecognizerRequest {
-                            Name = recognizerName,
-                        },
-                        cancellationToken1).ConfigureAwait(false);
-                    if (existingRecognizer.State == Recognizer.Types.State.Active)
-                        return existingRecognizer;
-                }
-                catch (RpcException e) when (e.StatusCode is StatusCode.NotFound) { }
->>>>>>> b13d68bc
-
-                    var createRecognizerRequest = new CreateRecognizerRequest {
-                        Parent = parent,
-                        RecognizerId = recognizerId,
-                        Recognizer = new Recognizer {
-                            Model = "latest_long",
-                            DisplayName = recognizerId,
-                            LanguageCodes = { options.Language.Value },
-                            DefaultRecognitionConfig = new RecognitionConfig {
-                                Features = new RecognitionFeatures {
-                                    EnableAutomaticPunctuation = true,
-                                    MaxAlternatives = 0,
-                                    EnableSpokenPunctuation = false,
-                                    EnableSpokenEmojis = false,
-                                    ProfanityFilter = false,
-                                    EnableWordConfidence = false,
-                                    EnableWordTimeOffsets = true,
-                                    MultiChannelMode = RecognitionFeatures.Types.MultiChannelMode.Unspecified,
-                                },
-                                AutoDecodingConfig = new AutoDetectDecodingConfig(),
-                            },
-                        },
-<<<<<<< HEAD
-                    };
-                    var callSettings = new CallSettings(
-                        cancellationToken1,
-                        Expiration.FromTimeout(TimeSpan.FromMinutes(30)),
-                        null, null,
-                        WriteOptions.Default,
-                        null);
-                    var newRecognizerOperation = await speechClient
-                        .CreateRecognizerAsync(createRecognizerRequest, callSettings)
-                        .ConfigureAwait(false);
-=======
-                    },
-                    CallSettings.FromCancellationToken(cancellationToken))
-                .ConfigureAwait(false);
->>>>>>> b13d68bc
-
-                var completedNewRecognizerOperation = await newRecognizerOperation.PollUntilCompletedAsync().ConfigureAwait(false);
-                var newRecognizer = completedNewRecognizerOperation.Result;
-                return newRecognizer;
-            }).ConfigureAwait(false);
-
-            return recognizer!.Name;
-        }
-    }
+    // Private methods
 
     private async Task<string> LoadProjectId()
     {
@@ -154,11 +58,70 @@
         return platform.ProjectId;
     }
 
-    private (string Code, string Region) GetLocalLanguageAndRegion(LanguageId languageId, string regionId)
-        => (languageId.Code, regionId) switch {
+    private async Task<string> GetRecognizerId(TranscriptionOptions options, CancellationToken cancellationToken)
+    {
+        var (languageCode, region) = GetLanguageCodeAndRegion(options.Language, CoreSettings.GoogleRegionId);
+        var recognizerId = $"{languageCode.ToLowerInvariant()}";
+
+        var recognizer = await Cache.GetOrCreateAsync(recognizerId, async _ => {
+            var speechClient = await new SpeechClientBuilder().BuildAsync(cancellationToken).ConfigureAwait(false);
+            var projectId = await _projectId.Value.ConfigureAwait(false);
+
+            var parent = $"projects/{projectId}/locations/{region}";
+            var recognizerName = $"{parent}/recognizers/{recognizerId}";
+            try {
+                var getRecognizerRequest = new GetRecognizerRequest { Name = recognizerName };
+                var existingRecognizer = await speechClient
+                    .GetRecognizerAsync(getRecognizerRequest, cancellationToken)
+                    .ConfigureAwait(false);
+                if (existingRecognizer.State == Recognizer.Types.State.Active)
+                    return existingRecognizer;
+            }
+            catch (RpcException e) when (e.StatusCode is StatusCode.NotFound) {
+                // NOTE(AY): Intended, it's created further in this case
+            }
+
+            DebugLog?.LogDebug("Creating new recognizer, Id = {RecognizerId}", recognizerId);
+            var createRecognizerRequest = new CreateRecognizerRequest {
+                Parent = parent,
+                RecognizerId = recognizerId,
+                Recognizer = new Recognizer {
+                    Model = "latest_long",
+                    DisplayName = recognizerId,
+                    LanguageCodes = { options.Language.Value },
+                    DefaultRecognitionConfig = new RecognitionConfig {
+                        Features = new RecognitionFeatures {
+                            EnableAutomaticPunctuation = true,
+                            MaxAlternatives = 0,
+                            EnableSpokenPunctuation = false,
+                            EnableSpokenEmojis = false,
+                            ProfanityFilter = false,
+                            EnableWordConfidence = false,
+                            EnableWordTimeOffsets = true,
+                            MultiChannelMode = RecognitionFeatures.Types.MultiChannelMode.Unspecified,
+                        },
+                        AutoDecodingConfig = new AutoDetectDecodingConfig(),
+                    },
+                },
+            };
+            var createRecognizer = await speechClient
+                .CreateRecognizerAsync(createRecognizerRequest, CallSettings.FromCancellationToken(cancellationToken))
+                .ConfigureAwait(false);
+            var createRecognizerCompleted = await createRecognizer
+                .PollUntilCompletedAsync()
+                .ConfigureAwait(false);
+            var newRecognizer = createRecognizerCompleted.Result;
+            return newRecognizer;
+        }).ConfigureAwait(false);
+
+        return recognizer!.Name;
+    }
+
+    private (string Code, string Region) GetLanguageCodeAndRegion(Language language, string regionId)
+        => (language.Code.Value, regionId) switch {
            ("EN", "us-central1") => ("en-US", "us-central1"),
            ("ES", "us-central1") => ("es-US", "us-central1"),
            ("FR", "us-central1") => ("fr-CA", "northamerica-northeast1"),
-           (_, _) => (languageId.Value, "global"),
+           (_, _) => (language.Value, "global"),
         };
 }