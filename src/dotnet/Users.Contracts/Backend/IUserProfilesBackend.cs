namespace ActualChat.Users;

public interface IUserProfilesBackend
{
    [ComputeMethod(KeepAliveTime = 10)]
    Task<UserProfile?> Get(string id, CancellationToken cancellationToken);
    [ComputeMethod(KeepAliveTime = 10)]
    Task<UserProfile?> GetByName(string name, CancellationToken cancellationToken);

    [CommandHandler]
    public Task Create(CreateCommand command, CancellationToken cancellationToken);

    [CommandHandler]
    public Task Update(UpdateCommand command, CancellationToken cancellationToken);

    [DataContract]
    public record CreateCommand(
        [property: DataMember] string UserProfileOrUserId
        ) : ICommand<Unit>, IBackendCommand;

<<<<<<< HEAD
    public record UpdateCommand(UserProfile UserProfile) : ICommand<Unit>, IBackendCommand;
=======
    [DataContract]
    public record UpdateStatusCommand(
        [property: DataMember] string UserProfileId,
        [property: DataMember] UserStatus NewStatus
        ) : ICommand<Unit>, IBackendCommand;
>>>>>>> c5f11bbc
}<|MERGE_RESOLUTION|>--- conflicted
+++ resolved
@@ -18,13 +18,8 @@
         [property: DataMember] string UserProfileOrUserId
         ) : ICommand<Unit>, IBackendCommand;
 
-<<<<<<< HEAD
-    public record UpdateCommand(UserProfile UserProfile) : ICommand<Unit>, IBackendCommand;
-=======
     [DataContract]
-    public record UpdateStatusCommand(
-        [property: DataMember] string UserProfileId,
-        [property: DataMember] UserStatus NewStatus
+    public record UpdateCommand(
+        [property: DataMember] UserProfile UserProfile
         ) : ICommand<Unit>, IBackendCommand;
->>>>>>> c5f11bbc
 }