--- conflicted
+++ resolved
@@ -8,14 +8,9 @@
     [CommandHandler]
     public Task Update(UpdateCommand command, CancellationToken cancellationToken);
 
-<<<<<<< HEAD
-    public record UpdateCommand(Session Session, UserProfile UserProfile) : ISessionCommand<Unit>;
-=======
     [DataContract]
-    public record UpdateStatusCommand(
-        [property: DataMember] string UserProfileId,
-        [property: DataMember] UserStatus NewStatus,
-        [property: DataMember] Session Session
+    public record UpdateCommand(
+        [property: DataMember] Session Session,
+        [property: DataMember] UserProfile UserProfile
         ) : ISessionCommand<Unit>;
->>>>>>> c5f11bbc
 }