--- conflicted
+++ resolved
@@ -86,13 +86,8 @@
                 this.video.play().then(() => {
                     let durationDiv = this.controlFooter.querySelector('.c-duration');
                     durationDiv.innerHTML = this.formatTime(this.video.duration);
-<<<<<<< HEAD
-                    plug.classList.remove('flex');
-                    plug.hidden = true;
-=======
                     this.plug.classList.remove('flex');
                     this.plug.hidden = true;
->>>>>>> c649beff
                     this.video.hidden = false;
                 });
             };
@@ -175,20 +170,6 @@
         if (this.isVideoPlayStarted)
             return;
 
-<<<<<<< HEAD
-        if (!this.video)
-            return;
-
-        this.video.muted = true;
-        const isVideoPlaying = !!(this.video.currentTime > 0 && !this.video.paused && !this.video.ended && this.video.readyState > 2);
-        if (!isVideoPlaying) {
-            this.isVideoPlayStarted = true;
-            void this.video.play().then(_ => {
-                debugLog.log('onTouchEnd: tutorial video playback started.');
-            });
-            debugLog.log('onTouchEnd: tutorial video play...');
-        }
-=======
         this.video.muted = true;
         void this.video.play().then(_ => {
             this.isVideoPlayStarted = true;
@@ -200,6 +181,5 @@
             debugLog.log('onTouchEnd: tutorial video playback started.');
         });
         debugLog.log('onTouchEnd: tutorial video play...');
->>>>>>> c649beff
     }
 }