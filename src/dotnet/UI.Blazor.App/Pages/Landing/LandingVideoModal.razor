--- conflicted
+++ resolved
@@ -7,11 +7,7 @@
     <FormBlock>
         <div @ref="Ref" class="modal-wrapper">
             <div class="video-wrapper">
-<<<<<<< HEAD
                 <video preload="metadata" hidden muted playsinline class="c-video">
-=======
-                <video preload="auto" autoplay hidden muted playsinline class="c-video">
->>>>>>> c649beff
                     <source src="/dist/images/webonly/landing-tutorial.webm" type="video/webm"/>
                     <source src="/dist/images/landing/landing-tutorial.mp4" type="video/mp4"/>
                     <p>Loading Actual Chat intro video...</p>
