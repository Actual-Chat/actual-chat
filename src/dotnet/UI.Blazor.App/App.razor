@using Stl.Plugins
@using ActualChat.Kvas
@using ActualChat.Hosting
@implements IDisposable
@{
    // We can't render anything till the moment a few key components completed the initialization
    if (!_whenReadyToRender.IsCompletedSuccessfully)
        return;
    _trace.Track("App.Rendered");
}

<ScreenSizeProvider>
    <AlwaysVisibleComponents/>

    <Router AppAssembly="UIAssembly" AdditionalAssemblies="UIModuleAssemblies">
        <Found Context="routeData">
            <RequirementChecker>
                <Success>
                    <RouteView RouteData="@routeData" DefaultLayout="@typeof(DefaultLayout)"/>
                </Success>
                <Failure Context="failures">
                    <ErrorBlock Failures="@failures"/>
                </Failure>
            </RequirementChecker>
        </Found>
        <NotFound>
            <PageNotFoundBlock/>
        </NotFound>
    </Router>

</ScreenSizeProvider>

@code {
    private static Assembly? UIAssembly { get; set; }
    private static Assembly[]? UIModuleAssemblies { get; set; }

    private readonly CancellationTokenSource _disposeTokenSource;
    private readonly CancellationToken _disposeToken;
    private Task _whenReadyToRender = null!;
    private ITraceSession _trace = null!;

    [Inject] private IPluginHost Plugins { get; init; } = null!;
    [Inject] private IServiceProvider Services { get; init; } = null!;
    [Inject] private BlazorCircuitContext CircuitContext { get; init; } = null!;
    [Inject] private ISessionProvider SessionProvider { get; init; } = null!;
    [Inject] private TimeZoneConverter TimeZoneConverter { get; init; } = null!;
    [Inject] private BrowserInfo BrowserInfo { get; init; } = null!;
    [Inject] private HistoryUI HistoryUI { get; init; } = null!;
    [Inject] private UILifetimeEvents UILifetimeEvents { get; init; } = null!;
    [Inject] private NavigationManager Nav { get; init; } = null!;
    [Inject] private ILogger<App> Log { get; init; } = null!;

    [Parameter] public string SessionId { get; set; } = Symbol.Empty;

    public App() {
        _disposeTokenSource = new CancellationTokenSource();
        _disposeToken = _disposeTokenSource.Token;
    }

    protected override void OnInitialized() {
        var circuitTraceAccessor = Services.GetService<CircuitTraceAccessor>();
        circuitTraceAccessor?.Init();
        _trace = Services.GetRequiredService<ITraceSession>();
        _trace.Track("App.OnInitialized");
        UIAssembly ??= typeof(App).Assembly;
        UIModuleAssemblies ??= Plugins.GetPlugins<IBlazorUIModule>()
            .Select(p => p.GetType().Assembly)
            .Where(a => a != UIAssembly)
            .ToArray();
        _trace.Track("App.UIModuleAssemblies evaluated");

        if (!SessionId.IsNullOrEmpty()) {
            var session = OSInfo.IsWebAssembly ? Session.Default : new Session(SessionId);
            if (SessionProvider.HasSession) {
                if (SessionProvider.Session != session)
                    // No way to change Session other than page reload
                    Nav.NavigateTo(Nav.Uri, true);
            }
            else
                SessionProvider.Session = session;
        }

        CircuitContext.RootComponent = this;
        _whenReadyToRender = PrepareForTheFirstRender();
        _whenReadyToRender.ContinueWith(_ => InvokeAsync(() => {
            _trace.Track("App.ReadyToRender");
            StateHasChanged();
            UILifetimeEvents.RaiseOnAppInitialized(Services);
        }), TaskScheduler.Current);

        // Starting less important UI services
        Services.GetRequiredService<AppPresenceReporter>().Start();

        _ = Loaded();
    }

    public virtual void Dispose() {
        if (_disposeToken.IsCancellationRequested)
            return;

        _disposeTokenSource.CancelAndDisposeSilently();
        CircuitContext.Dispose();
    }

    private async Task PrepareForTheFirstRender() {
        var cancellationToken = _disposeToken;

        // Starting BrowserInfo
        var step = _trace.TrackStep("BrowserInfo.Init");
        _ = BrowserInfo.Init();

        // Starting ThemeUI
        var step2 = _trace.TrackStep("ThemeUI.Start");
        var themeUI = Services.GetRequiredService<ThemeUI>();
        themeUI.Start();

        await BrowserInfo.WhenReady.WaitAsync(cancellationToken);
        step.Complete();

        // Checking StateFactory.GetOrigin(), which becomes available once BrowserInfo is ready
        // ReSharper disable once MethodHasAsyncOverloadWithCancellation
        if (Services.StateFactory().GetOrigin().Length < 4)
            throw StandardError.Internal("BrowserInfo exposes invalid Origin.");

        if (TimeZoneConverter is ServerSideTimeZoneConverter serverSideTimeZoneConverter)
            serverSideTimeZoneConverter.Initialize(BrowserInfo.UtcOffset);

        // Finishing w/ theme
        await themeUI.WhenReady.WaitAsync(cancellationToken);
<<<<<<< HEAD
=======
        step2.Complete();

        // Finishing w/ history ui
        await HistoryUI.WhenReady.WaitAsync(cancellationToken);
>>>>>>> 85d36a52
    }

    private async Task Loaded()
    {
        await _whenReadyToRender;

        var loadingUI = Services.GetRequiredService<LoadingUI>();
        var hostInfo = Services.GetRequiredService<HostInfo>();
        if (hostInfo.AppKind.IsMauiApp()) {
            var url = Nav.GetLocalUrl();
            // Only ChatPage (actually, ChatListNavbarWidget) & HomePage sets WhenLoaded marker.
            if (url.IsHome() || url.IsChatOrChatRoot()) {
                // Wait to let some initial content to load before the first render.
                // Tests with my phone indicate that it takes more that 5 seconds
                // for chat page to load and display chat list.
                //
                // So far we definitely exceed the limit considered by Android Vitals,
                // which should be less than 5 seconds for cold start:
                // https://developer.android.com/topic/performance/vitals/launch-time#av
                var cts = new CancellationTokenSource();
                try {
                    var delayTask = Task.Delay(TimeSpan.FromSeconds(10), cts.Token);
                    await Task.WhenAny(delayTask, loadingUI.WhenLoaded);
                }
                finally {
                    cts.CancelAndDisposeSilently();
                }
                // After timeout set marker in case it did not happen yet.
            }
        }
        loadingUI.MarkLoaded();
    }
}<|MERGE_RESOLUTION|>--- conflicted
+++ resolved
@@ -127,13 +127,7 @@
 
         // Finishing w/ theme
         await themeUI.WhenReady.WaitAsync(cancellationToken);
-<<<<<<< HEAD
-=======
         step2.Complete();
-
-        // Finishing w/ history ui
-        await HistoryUI.WhenReady.WaitAsync(cancellationToken);
->>>>>>> 85d36a52
     }
 
     private async Task Loaded()
