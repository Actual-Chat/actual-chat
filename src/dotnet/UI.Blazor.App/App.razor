--- conflicted
+++ resolved
@@ -127,11 +127,7 @@
         if (browserInfo.ScreenSize.Value.IsNarrow()) {
             var relativeUri = Nav.GetRelativePath();
             var isHomePage = Links.Equals(relativeUri, "/");
-<<<<<<< HEAD
-            var isChatPage = relativeUri.StartsWith(Links.ChatPage(default), StringComparison.Ordinal);
-=======
-            var isChatPage = relativeUri.OrdinalStartsWith(Links.ChatPage(""));
->>>>>>> 20e7ccd9
+            var isChatPage = relativeUri.OrdinalStartsWith(Links.ChatPage(default));
             // Home page in narrow view redirects to Chat page.
             // Chat page will set marker.
             if (isHomePage || isChatPage) {
