using System.Diagnostics.CodeAnalysis;
using ActualChat.Chat;
using ActualChat.Chat.Events;
using ActualChat.Db.Module;
using ActualChat.Hosting;
using ActualChat.MLSearch.ApiAdapters;
using ActualChat.MLSearch.ApiAdapters.ShardWorker;
using ActualChat.MLSearch.Bot;
using ActualChat.MLSearch.Db;
using ActualChat.MLSearch.Documents;
using ActualChat.MLSearch.Engine;
using ActualChat.MLSearch.Engine.Indexing;
using ActualChat.MLSearch.Engine.OpenSearch;
using ActualChat.MLSearch.Engine.OpenSearch.Indexing;
using ActualChat.MLSearch.Engine.OpenSearch.Setup;
using ActualChat.MLSearch.Indexing;
using ActualChat.Redis.Module;
using ActualLab.Fusion.EntityFramework.Operations;
using Microsoft.Extensions.DependencyInjection.Extensions;
using Microsoft.Extensions.Hosting;
using OpenSearch.Client;
using OpenSearch.Net;

namespace ActualChat.MLSearch.Module;

[DynamicallyAccessedMembers(DynamicallyAccessedMemberTypes.All)]
public sealed class MLSearchServiceModule(IServiceProvider moduleServices) : HostModule<MLSearchSettings>(moduleServices)
{
    protected override void InjectServices(IServiceCollection services)
    {
        base.InjectServices(services);
        if (!HostInfo.HostKind.IsServer()) {
            return; // Server-side only module
        }

        // Api Adapters
        services.AddSingleton<ILoggerSource, LoggerSource>();
        services.AddSingleton<ITracerSource, TracerSource>();

        // Redis
        var redisModule = Host.GetModule<RedisModule>();
        redisModule.AddRedisDb<MLSearchDbContext>(services, Settings.Redis);

        // DB
        var dbModule = Host.GetModule<DbModule>();
        services.AddSingleton<IDbInitializer, MLSearchDbInitializer>();
        dbModule.AddDbContextServices<MLSearchDbContext>(services, Settings.Db, db => {
        });

        // Commander & Fusion
        var commander = services.AddCommander();
        commander.AddHandlerFilter((handler, commandType) => {
            // 1. Check if this is DbOperationScopeProvider<MLSearchDbContext> handler
            if (handler is not InterfaceCommandHandler<ICommand> ich)
                return true;
            if (ich.ServiceType != typeof(DbOperationScopeProvider<MLSearchDbContext>))
                return true;

            // 2. Make sure it's intact only for local commands
            var commandAssembly = commandType.Assembly;
            return commandAssembly == typeof(IMLSearchBackend).Assembly // MLSearch.Contracts assembly
                || commandType == typeof(TextEntryChangedEvent);
        });

        // Module's own services
        var fusion = services.AddFusion();
        services.AddSingleton<IResponseBuilder, ResponseBuilder>();

        var openSearchClusterUri = Settings.OpenSearchClusterUri
            ?? throw new InvalidOperationException("OpenSearchClusterUri is not set");
        var modelGroupName = Settings.OpenSearchModelGroup
            ?? throw new InvalidOperationException("OpenSearchModelGroup is not set");

        var connectionSettings = new ConnectionSettings(
            new SingleNodeConnectionPool(new Uri(openSearchClusterUri)),
            sourceSerializer: (builtin, settings) => new OpenSearchJsonSerializer(builtin, settings));

        services.AddSingleton<IOpenSearchClient>(_ => new OpenSearchClient(connectionSettings));
        services.AddSingleton(e => ActivatorUtilities.CreateInstance<ClusterSetup>(e, modelGroupName))
            .AddAlias<IModuleInitializer, ClusterSetup>();

        services.AddSingleton<IIndexSettingsSource, IndexSettingsSource>();
        // ChatSlice engine registrations
        services.AddSingleton<ISearchEngine<ChatSlice>>(static services
            => services.CreateInstanceWith<OpenSearchEngine<ChatSlice>>(IndexNames.ChatSlice));
        services.AddSingleton<ICursorStates<ChatHistoryExtractor.Cursor>>(static services
            => services.CreateInstanceWith<CursorStates<ChatHistoryExtractor.Cursor>>(IndexNames.ChatSliceCursor));
        services.AddSingleton<ISink<ChatEntry, ChatEntry>>(static services
            => services.CreateInstanceWith<Sink<ChatEntry, ChatSlice>>(IndexNames.ChatSlice));
        services.AddSingleton<IDocumentMapper<ChatEntry, ChatSlice>, ChatSliceMapper>();
<<<<<<< HEAD

        services.AddWorkerPoolDependencies();

        // Register chat indexer
        fusion.AddService<IChatIndexTrigger, ChatIndexTrigger>();

        services.AddSingleton<IDataIndexer<ChatId>, ChatHistoryExtractor>();
        services.AddWorkerPool<IChatIndexerWorker, ChatIndexerWorker, MLSearch_TriggerChatIndexing, ChatId, ChatId>(
            DuplicateJobPolicy.Drop, shardConcurrencyLevel: 10
        );

=======
        services.AddSingleton<IChatIndexerWorker, ChatIndexerWorker>();

        // TODO: remove workaround. Reason: NodesByRole.TryGetValue(shardScheme.Id, out var nodes)
        const string IndexServiceGroup = "OpenSearch Chat Index";
        Symbol ShardingSchemeId = HostRole.MLSearchIndexing;
        services.AddShardScheme(ShardingSchemeId, HostRole.MLSearchIndexing, shardCount: 12);
        services.AddKeyedSingleton<ShardWorkerFunc>(
            IndexServiceGroup,
            (e, key) => new ShardWorkerFunc(
                shardingSchemeId: ShardingSchemeId,
                e,
                e.GetRequiredService<IChatIndexerWorker>().ExecuteAsync
            )
        );
        services.AddSingleton<IHostedService>(e=>e.GetRequiredKeyedService<ShardWorkerFunc>(IndexServiceGroup));
        
>>>>>>> 898be480
        // -- Register ML bot --
        const string ConversationBotServiceGroup = "ML Chat Bot";
        fusion.AddService<IChatBotConversationTrigger, ChatBotConversationTrigger>();

        services.AddKeyedSingleton<IBotConversationHandler, SampleChatBot>(ConversationBotServiceGroup);
        services.AddKeyedSingleton(
<<<<<<< HEAD
            typeof(IDataIndexer<ChatId>),
            "Bot chat",
=======
            typeof(IDataIndexer<ChatId>), 
            ConversationBotServiceGroup, 
>>>>>>> 898be480
            (e, _key) => e.CreateInstanceWith<ChatHistoryExtractor>(
                e.GetRequiredKeyedService<IBotConversationHandler>(ConversationBotServiceGroup)
            )
        );
        services.AddSingleton<IChatBotWorker>(e=>
            e.CreateInstanceWith<ChatBotWorker>(
                e.GetRequiredKeyedService<IDataIndexer<ChatId>>(ConversationBotServiceGroup)
            )
        );
<<<<<<< HEAD
        services.AddSingleton<IHostedService>(services
            => new ShardWorkerFunc<IChatBotWorker>(
                services, ShardScheme.MLSearchBackend, services.GetRequiredService<IChatBotWorker>().ExecuteAsync));
=======
        services.AddKeyedSingleton(
            ConversationBotServiceGroup,
            (e,k) => new ShardWorkerFunc(
                shardingSchemeId: ShardingSchemeId,
                e,
                e.GetRequiredService<IChatBotWorker>().ExecuteAsync
            )
        );
        services.AddSingleton<IHostedService>(e=>e.GetRequiredKeyedService<ShardWorkerFunc>(ConversationBotServiceGroup));
>>>>>>> 898be480
    }
}<|MERGE_RESOLUTION|>--- conflicted
+++ resolved
@@ -16,7 +16,6 @@
 using ActualChat.MLSearch.Indexing;
 using ActualChat.Redis.Module;
 using ActualLab.Fusion.EntityFramework.Operations;
-using Microsoft.Extensions.DependencyInjection.Extensions;
 using Microsoft.Extensions.Hosting;
 using OpenSearch.Client;
 using OpenSearch.Net;
@@ -88,7 +87,6 @@
         services.AddSingleton<ISink<ChatEntry, ChatEntry>>(static services
             => services.CreateInstanceWith<Sink<ChatEntry, ChatSlice>>(IndexNames.ChatSlice));
         services.AddSingleton<IDocumentMapper<ChatEntry, ChatSlice>, ChatSliceMapper>();
-<<<<<<< HEAD
 
         services.AddWorkerPoolDependencies();
 
@@ -100,37 +98,14 @@
             DuplicateJobPolicy.Drop, shardConcurrencyLevel: 10
         );
 
-=======
-        services.AddSingleton<IChatIndexerWorker, ChatIndexerWorker>();
-
-        // TODO: remove workaround. Reason: NodesByRole.TryGetValue(shardScheme.Id, out var nodes)
-        const string IndexServiceGroup = "OpenSearch Chat Index";
-        Symbol ShardingSchemeId = HostRole.MLSearchIndexing;
-        services.AddShardScheme(ShardingSchemeId, HostRole.MLSearchIndexing, shardCount: 12);
-        services.AddKeyedSingleton<ShardWorkerFunc>(
-            IndexServiceGroup,
-            (e, key) => new ShardWorkerFunc(
-                shardingSchemeId: ShardingSchemeId,
-                e,
-                e.GetRequiredService<IChatIndexerWorker>().ExecuteAsync
-            )
-        );
-        services.AddSingleton<IHostedService>(e=>e.GetRequiredKeyedService<ShardWorkerFunc>(IndexServiceGroup));
-        
->>>>>>> 898be480
         // -- Register ML bot --
         const string ConversationBotServiceGroup = "ML Chat Bot";
         fusion.AddService<IChatBotConversationTrigger, ChatBotConversationTrigger>();
 
         services.AddKeyedSingleton<IBotConversationHandler, SampleChatBot>(ConversationBotServiceGroup);
         services.AddKeyedSingleton(
-<<<<<<< HEAD
             typeof(IDataIndexer<ChatId>),
-            "Bot chat",
-=======
-            typeof(IDataIndexer<ChatId>), 
-            ConversationBotServiceGroup, 
->>>>>>> 898be480
+            ConversationBotServiceGroup,
             (e, _key) => e.CreateInstanceWith<ChatHistoryExtractor>(
                 e.GetRequiredKeyedService<IBotConversationHandler>(ConversationBotServiceGroup)
             )
@@ -140,20 +115,8 @@
                 e.GetRequiredKeyedService<IDataIndexer<ChatId>>(ConversationBotServiceGroup)
             )
         );
-<<<<<<< HEAD
         services.AddSingleton<IHostedService>(services
             => new ShardWorkerFunc<IChatBotWorker>(
                 services, ShardScheme.MLSearchBackend, services.GetRequiredService<IChatBotWorker>().ExecuteAsync));
-=======
-        services.AddKeyedSingleton(
-            ConversationBotServiceGroup,
-            (e,k) => new ShardWorkerFunc(
-                shardingSchemeId: ShardingSchemeId,
-                e,
-                e.GetRequiredService<IChatBotWorker>().ExecuteAsync
-            )
-        );
-        services.AddSingleton<IHostedService>(e=>e.GetRequiredKeyedService<ShardWorkerFunc>(ConversationBotServiceGroup));
->>>>>>> 898be480
     }
 }