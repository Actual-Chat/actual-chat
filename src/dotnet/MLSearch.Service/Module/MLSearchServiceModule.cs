using System.Diagnostics.CodeAnalysis;
using System.Security.Cryptography;
using System.Security.Cryptography.X509Certificates;
using ActualChat.Db.Module;
using ActualChat.Hosting;
using ActualChat.MLSearch.ApiAdapters;
using ActualChat.MLSearch.ApiAdapters.ShardWorker;
using ActualChat.MLSearch.Bot;
using ActualChat.MLSearch.Bot.External;
using ActualChat.MLSearch.Bot.Tools;
using ActualChat.MLSearch.Db;
using ActualChat.MLSearch.Documents;
using ActualChat.MLSearch.Engine;
using ActualChat.MLSearch.Engine.OpenSearch;
using ActualChat.MLSearch.Engine.OpenSearch.Extensions;
using ActualChat.MLSearch.Engine.OpenSearch.Indexing;
using ActualChat.MLSearch.Engine.OpenSearch.Setup;
using ActualChat.MLSearch.Indexing;
using ActualChat.MLSearch.Indexing.ChatContent;
using ActualChat.MLSearch.Indexing.Initializer;
using ActualChat.Redis.Module;
using Microsoft.AspNetCore.Authorization;
using Microsoft.Extensions.Hosting;
using Microsoft.Extensions.Options;
using Microsoft.IdentityModel.Tokens;
using System.Security.Cryptography.X509Certificates;
// Note: Temporary disabled. Will be re-enabled with OpenAPI PR
// using Microsoft.OpenApi.Models;
using OpenSearch.Client;
using OpenSearch.Net;
using Microsoft.AspNetCore.Authentication;
using ActualChat.Module;
using Microsoft.AspNetCore.Builder;
<<<<<<< HEAD
using ActualChat.MLSearch.Bot.Tools.Context;
=======
>>>>>>> fab0edbc
// Note: Temporary disabled. Will be re-enabled with OpenAPI PR
// using Swashbuckle.AspNetCore.SwaggerGen;

namespace ActualChat.MLSearch.Module;

[DynamicallyAccessedMembers(DynamicallyAccessedMemberTypes.All)]
public sealed class MLSearchServiceModule(IServiceProvider moduleServices) : HostModule<MLSearchSettings>(moduleServices), IWebServerModule
{
    private readonly ILogger<MLSearchServiceModule> _log = moduleServices.LogFor<MLSearchServiceModule>();

    public void ConfigureApp(IApplicationBuilder app)
    {
        if (HostInfo.HasRole(HostRole.Api)) {
            app.UseEndpoints(endpoints => {
                endpoints.MapControllers();
            });
            app.UseRouting();
        }
    }
    protected override void InjectServices(IServiceCollection services)
    {
        if (!Settings.IsEnabled) {
            _log.LogInformation("MLSearch functionality is disabled, skipping service registrations");
            return;
        }

        // Redis
        var redisModule = Host.GetModule<RedisModule>();
        redisModule.AddRedisDb<MLSearchDbContext>(services, Settings.Redis);

        // DB
        var dbModule = Host.GetModule<DbModule>();
        services.AddSingleton<IDbInitializer, MLSearchDbInitializer>();
        dbModule.AddDbContextServices<MLSearchDbContext>(services, Settings.Db, db => {
        });

        // RPC host
        var rpcHost = services.AddRpcHost(HostInfo);

        // Module configuration

        services
            .ConfigureOpenSearch(Cfg, HostInfo)
            .AddWorkerPoolDependencies();

        // -- Register indexing common components --
        services.AddSingleton<IChatContentUpdateLoader>(static services
            => services.CreateInstanceWith<ChatContentUpdateLoader>(
                100 // the size of a single batch of updates to load from db
            )
        );
        services.AddSingleton<ICursorStates<ChatContentCursor>>(static services
            => services.CreateInstanceWith<CursorStates<ChatContentCursor>>(IndexNames.ChatContentCursor));

        // -- Register chat indexer --
        rpcHost.AddBackend<IChatIndexTrigger, ChatIndexTrigger>();

        services.AddSingleton<IChatContentDocumentLoader, ChatContentDocumentLoader>();
        services.AddSingleton<IChatContentMapper, ChatContentMapper>();
        services.AddSingleton<IChatContentArranger, ChatContentArranger>();

        services.AddSingleton<ISink<ChatSlice, string>>(static services
            => services.CreateInstanceWith<SemanticIndexSink<ChatSlice>>(IndexNames.ChatContent));
        // Note: This is correct. ChatInfo must be indexed into the same index as ChatSlice for Join field to work
        services.AddSingleton<ISink<ChatInfo, string>>(static services
            => services.CreateInstanceWith<SemanticIndexSink<ChatInfo>>(IndexNames.ChatContent));

        services.AddSingleton<IChatInfoIndexer, ChatInfoIndexer>();
        services.AddSingleton<IChatContentIndexerFactory, ChatContentIndexerFactory>();
        services.AddSingleton<IChatContentIndexWorker>(static services
            => services.CreateInstanceWith<ChatContentIndexWorker>(
                75,  // a number of updates between flushes
                5000 // max number of updates to process in a single run
            )
        );
        services.AddWorkerPool<IChatContentIndexWorker, MLSearch_TriggerChatIndexing, (ChatId, IndexingKind), ChatId>(
            DuplicateJobPolicy.Drop, shardConcurrencyLevel: 10
        );

        if (Settings.IsInitialIndexingDisabled) {
            _log.LogInformation("Initial chat indexing is disabled, skipping services registration.");
        }
        else {
            // -- Register chat index initializer --
            rpcHost.AddBackend<IChatIndexInitializerTrigger, ChatIndexInitializerTrigger>();
            services.AddSingleton<ICursorStates<ChatIndexInitializerShard.Cursor>>(static services
                => services.CreateInstanceWith<CursorStates<ChatIndexInitializerShard.Cursor>>(IndexNames.ChatCursor));
            services.AddSingleton<IInfiniteChatSequence, InfiniteChatSequence>();
            services.AddSingleton<IChatIndexInitializerShard, ChatIndexInitializerShard>();
            services.AddSingleton(static services
                => services.CreateInstanceWith<ChatIndexInitializer>(
                    ShardScheme.MLSearchBackend))
                .AddAlias<IChatIndexInitializer, ChatIndexInitializer>()
                .AddAlias<IHostedService, ChatIndexInitializer>();
        }

        // -- Register ML bot --
        rpcHost.AddBackend<IChatBotConversationTrigger, ChatBotConversationTrigger>();
<<<<<<< HEAD
        if (Settings.Integrations != null){
            var x509 = X509Certificate2.CreateFromPemFile(
                Settings.Integrations.CertPemFilePath,
                Settings.Integrations.KeyPemFilePath
            );
            var privateKey = x509.GetECDsaPrivateKey();
            var securityKey = new ECDsaSecurityKey(privateKey);
            var signingCredentials = new SigningCredentials(securityKey, SecurityAlgorithms.EcdsaSha384);

            // This is a workaround. Read notes above the ConversationToolsController class
            services.Configure<BotToolsContextHandlerOptions>(e => {
                e.Audience = Settings.Integrations.Audience;
                e.Issuer = Settings.Integrations.Issuer;
                e.SigningCredentials = signingCredentials;
                e.ContextLifetime = Settings.Integrations.ContextLifetime;
            });
            services.AddSingleton<IBotToolsContextHandler>(services => {
                var options = services.GetRequiredService<IOptionsMonitor<BotToolsContextHandlerOptions>>();
                return services.CreateInstanceWith<BotToolsContextHandler>(options);
            });
            var isBotEnabled = 
                Settings.IsEnabled 
                && Settings.Integrations.Bot != null 
                && Settings.Integrations.Bot.IsEnabled
                && Settings.Integrations.Bot.WebHookUri != null;
            if (isBotEnabled) {
                services.Configure<ExternalChatbotSettings>( e => {
                    e.IsEnabled = true;
                    e.WebHookUri = Settings!.Integrations!.Bot!.WebHookUri!;
                });
                services.AddSingleton<IBotConversationHandler, ExternalChatBotConversationHandler>();
            }
        }
=======

        var x509 = X509Certificate2.CreateFromPemFile(
            "/Users/andreykurochkin/Documents/Projects/work/actual.chat/actual-chat/example.com.crt",
            "/Users/andreykurochkin/Documents/Projects/work/actual.chat/actual-chat/example.com.key"
            //"/Users/andreykurochkin/Documents/Projects/work/actual.chat/actual-chat/sample.cert.pem"
            //,"/Users/andreykurochkin/Documents/Projects/work/actual.chat/actual-chat/sample.ecdsa"
        );
        if (this.Settings.Integrations == null) {
            this.Settings.Integrations = new MLIntegrations();
        }
        X509Certificate2 signingCertificate = new X509Certificate2(x509);
        var pubkey1 = signingCertificate.GetECDsaPublicKey();
        if (this.Settings.Integrations.Pubkeys == null) {
            this.Settings.Integrations.Pubkeys = new Dictionary<string, ECDsa>();
        }
        this.Settings.Integrations.Pubkeys.Add("chat-bot", pubkey1!);

       
        var privateKey = signingCertificate.GetECDsaPrivateKey();
        var securityKey = new ECDsaSecurityKey(privateKey);
        var signingCredentials = new SigningCredentials(securityKey, SecurityAlgorithms.EcdsaSha384);
        services.AddSingleton<IBotConversationHandler>(services => 
            services.CreateInstanceWith<ExternalChatBotConversationHandler>(
                signingCredentials
            )
        );
>>>>>>> fab0edbc
        services.AddSingleton<IChatBotWorker>(static services
            => services.CreateInstanceWith<ChatBotWorker>(
            )
        );
        services.AddWorkerPool<IChatBotWorker, MLSearch_TriggerContinueConversationWithBot, ChatId, ChatId>(
            DuplicateJobPolicy.Drop, shardConcurrencyLevel: 10
        );
        // -- Register Controllers --
        //services.AddMvcCore().AddApplicationPart(GetType().Assembly);
        // -- Register IMLSearchHanders --
        rpcHost.AddApiOrLocal<IMLSearch, MLSearchImpl>();

<<<<<<< HEAD
=======

        // -- Register Swagger endpoint (OpenAPI) --
        // Note: This is temporary disabled. Will be re-enabled in a separate PR.
        /*
        services.AddEndpointsApiExplorer();
        services.AddSwaggerGen(c => {
            c.IncludeXmlComments(
                Path.Combine(
                    AppContext.BaseDirectory,
                    $"{Assembly.GetExecutingAssembly().GetName().Name}.xml"
                )
            );
            c.DocInclusionPredicate((docName, apiDesc) => {
                if (!apiDesc.TryGetMethodInfo(out MethodInfo methodInfo)) return false;

                var isBotTool = methodInfo.DeclaringType
                    .GetCustomAttributes(true)
                    .OfType<BotToolsAttribute>()
                    .Any();
                return isBotTool;
            });
            c.SwaggerDoc("bot-tools-v1", new OpenApiInfo { Title = "Bot Tools API - V1", Version = "v1"});
        });
        */

        
        /*
        // -- Register JWT Authentication scheme --
        // TODO: Might be worth to discuss the integration part.
        var knownIntegrations = new Dictionary<string, ECDsa>();
        if (this.Settings.Integrations != null) {
            foreach (var (integration, pubkey) in this.Settings.Integrations.Pubkeys) {
                knownIntegrations.Add(integration, pubkey);
            }
        }
        // --
        
        
        
        foreach (var (inegration, pubkey) in knownIntegrations) {
            authentication.AddJwtBearer(options => {
                options.RequireHttpsMetadata = false;
                options.SaveToken = false;
                options.Audience = "integrations.actual.chat";
                options.TokenValidationParameters = new TokenValidationParameters {
                    ValidateAudience = true,
                    ValidateIssuer = true,
                    ValidIssuer = inegration,
                    ValidateIssuerSigningKey = true,
                    IssuerSigningKey = new ECDsaSecurityKey(pubkey),
                    RequireExpirationTime = true,
                    ValidateLifetime = true,
                    ClockSkew = TimeSpan.FromMinutes(3),
                    RequireSignedTokens = true,
                };
            });
        }
        */
        /*
        var authentication = services.AddAuthentication(AuthSchemes.BotAuthenticationScheme);
        authentication.AddScheme<BotAuthenticationSchemeOptions, BotAuthSchemeHandler>(
            AuthSchemes.BotAuthenticationScheme, e => {
                e.SigningCredentials = signingCredentials;
            }
        );

        services.AddAuthorization(options => {
            options.AddPolicy(BotConversationPolicy.Name, e => 
                BotConversationPolicy.Configure(e)
                    .AddAuthenticationSchemes(AuthSchemes.BotAuthenticationScheme)
                    .Build()
            );
        });
        services.AddAuthorization(options => {
            options.AddPolicy(BotToolsPolicy.Name, policy => 
                policy
                    .RequireAuthenticatedUser()
                    .AddAuthenticationSchemes(AuthSchemes.BotAuthenticationScheme)
                    .Build()
            );
        });
        */
        
        // This is a workaround. Read notes above the ConversationToolsController class
        services.Configure<BotAuthenticationSchemeOptions>(e=>{
            e.SigningCredentials = signingCredentials;
        });
        services.AddSingleton<BotAuthSchemeHandler>(services => {
            var options = services.GetRequiredService<IOptionsMonitor<BotAuthenticationSchemeOptions>>();
            return services.CreateInstanceWith<BotAuthSchemeHandler>(options);
        });

        // services.AddAuthorization();
        // Controllers, etc.
/*
        if (rpcHost.IsApiHost) {
            var mvcCore = services.AddMvcCore();
            
            mvcCore.AddApplicationPart(GetType().Assembly);
        }
        */
>>>>>>> fab0edbc
        services.AddMvcCore().AddApplicationPart(GetType().Assembly);
    }
}<|MERGE_RESOLUTION|>--- conflicted
+++ resolved
@@ -1,4 +1,6 @@
 using System.Diagnostics.CodeAnalysis;
+using System.Security.Cryptography;
+using System.Security.Cryptography.X509Certificates;
 using System.Security.Cryptography;
 using System.Security.Cryptography.X509Certificates;
 using ActualChat.Db.Module;
@@ -6,6 +8,8 @@
 using ActualChat.MLSearch.ApiAdapters;
 using ActualChat.MLSearch.ApiAdapters.ShardWorker;
 using ActualChat.MLSearch.Bot;
+using ActualChat.MLSearch.Bot.External;
+using ActualChat.MLSearch.Bot.Tools;
 using ActualChat.MLSearch.Bot.External;
 using ActualChat.MLSearch.Bot.Tools;
 using ActualChat.MLSearch.Db;
@@ -20,8 +24,11 @@
 using ActualChat.MLSearch.Indexing.Initializer;
 using ActualChat.Redis.Module;
 using Microsoft.AspNetCore.Authorization;
+using Microsoft.AspNetCore.Authorization;
 using Microsoft.Extensions.Hosting;
 using Microsoft.Extensions.Options;
+using Microsoft.IdentityModel.Tokens;
+using System.Security.Cryptography.X509Certificates;
 using Microsoft.IdentityModel.Tokens;
 using System.Security.Cryptography.X509Certificates;
 // Note: Temporary disabled. Will be re-enabled with OpenAPI PR
@@ -31,10 +38,7 @@
 using Microsoft.AspNetCore.Authentication;
 using ActualChat.Module;
 using Microsoft.AspNetCore.Builder;
-<<<<<<< HEAD
 using ActualChat.MLSearch.Bot.Tools.Context;
-=======
->>>>>>> fab0edbc
 // Note: Temporary disabled. Will be re-enabled with OpenAPI PR
 // using Swashbuckle.AspNetCore.SwaggerGen;
 
@@ -45,6 +49,15 @@
 {
     private readonly ILogger<MLSearchServiceModule> _log = moduleServices.LogFor<MLSearchServiceModule>();
 
+    public void ConfigureApp(IApplicationBuilder app)
+    {
+        if (HostInfo.HasRole(HostRole.Api)) {
+            app.UseEndpoints(endpoints => {
+                endpoints.MapControllers();
+            });
+            app.UseRouting();
+        }
+    }
     public void ConfigureApp(IApplicationBuilder app)
     {
         if (HostInfo.HasRole(HostRole.Api)) {
@@ -133,7 +146,6 @@
 
         // -- Register ML bot --
         rpcHost.AddBackend<IChatBotConversationTrigger, ChatBotConversationTrigger>();
-<<<<<<< HEAD
         if (Settings.Integrations != null){
             var x509 = X509Certificate2.CreateFromPemFile(
                 Settings.Integrations.CertPemFilePath,
@@ -167,34 +179,6 @@
                 services.AddSingleton<IBotConversationHandler, ExternalChatBotConversationHandler>();
             }
         }
-=======
-
-        var x509 = X509Certificate2.CreateFromPemFile(
-            "/Users/andreykurochkin/Documents/Projects/work/actual.chat/actual-chat/example.com.crt",
-            "/Users/andreykurochkin/Documents/Projects/work/actual.chat/actual-chat/example.com.key"
-            //"/Users/andreykurochkin/Documents/Projects/work/actual.chat/actual-chat/sample.cert.pem"
-            //,"/Users/andreykurochkin/Documents/Projects/work/actual.chat/actual-chat/sample.ecdsa"
-        );
-        if (this.Settings.Integrations == null) {
-            this.Settings.Integrations = new MLIntegrations();
-        }
-        X509Certificate2 signingCertificate = new X509Certificate2(x509);
-        var pubkey1 = signingCertificate.GetECDsaPublicKey();
-        if (this.Settings.Integrations.Pubkeys == null) {
-            this.Settings.Integrations.Pubkeys = new Dictionary<string, ECDsa>();
-        }
-        this.Settings.Integrations.Pubkeys.Add("chat-bot", pubkey1!);
-
-       
-        var privateKey = signingCertificate.GetECDsaPrivateKey();
-        var securityKey = new ECDsaSecurityKey(privateKey);
-        var signingCredentials = new SigningCredentials(securityKey, SecurityAlgorithms.EcdsaSha384);
-        services.AddSingleton<IBotConversationHandler>(services => 
-            services.CreateInstanceWith<ExternalChatBotConversationHandler>(
-                signingCredentials
-            )
-        );
->>>>>>> fab0edbc
         services.AddSingleton<IChatBotWorker>(static services
             => services.CreateInstanceWith<ChatBotWorker>(
             )
@@ -207,110 +191,6 @@
         // -- Register IMLSearchHanders --
         rpcHost.AddApiOrLocal<IMLSearch, MLSearchImpl>();
 
-<<<<<<< HEAD
-=======
-
-        // -- Register Swagger endpoint (OpenAPI) --
-        // Note: This is temporary disabled. Will be re-enabled in a separate PR.
-        /*
-        services.AddEndpointsApiExplorer();
-        services.AddSwaggerGen(c => {
-            c.IncludeXmlComments(
-                Path.Combine(
-                    AppContext.BaseDirectory,
-                    $"{Assembly.GetExecutingAssembly().GetName().Name}.xml"
-                )
-            );
-            c.DocInclusionPredicate((docName, apiDesc) => {
-                if (!apiDesc.TryGetMethodInfo(out MethodInfo methodInfo)) return false;
-
-                var isBotTool = methodInfo.DeclaringType
-                    .GetCustomAttributes(true)
-                    .OfType<BotToolsAttribute>()
-                    .Any();
-                return isBotTool;
-            });
-            c.SwaggerDoc("bot-tools-v1", new OpenApiInfo { Title = "Bot Tools API - V1", Version = "v1"});
-        });
-        */
-
-        
-        /*
-        // -- Register JWT Authentication scheme --
-        // TODO: Might be worth to discuss the integration part.
-        var knownIntegrations = new Dictionary<string, ECDsa>();
-        if (this.Settings.Integrations != null) {
-            foreach (var (integration, pubkey) in this.Settings.Integrations.Pubkeys) {
-                knownIntegrations.Add(integration, pubkey);
-            }
-        }
-        // --
-        
-        
-        
-        foreach (var (inegration, pubkey) in knownIntegrations) {
-            authentication.AddJwtBearer(options => {
-                options.RequireHttpsMetadata = false;
-                options.SaveToken = false;
-                options.Audience = "integrations.actual.chat";
-                options.TokenValidationParameters = new TokenValidationParameters {
-                    ValidateAudience = true,
-                    ValidateIssuer = true,
-                    ValidIssuer = inegration,
-                    ValidateIssuerSigningKey = true,
-                    IssuerSigningKey = new ECDsaSecurityKey(pubkey),
-                    RequireExpirationTime = true,
-                    ValidateLifetime = true,
-                    ClockSkew = TimeSpan.FromMinutes(3),
-                    RequireSignedTokens = true,
-                };
-            });
-        }
-        */
-        /*
-        var authentication = services.AddAuthentication(AuthSchemes.BotAuthenticationScheme);
-        authentication.AddScheme<BotAuthenticationSchemeOptions, BotAuthSchemeHandler>(
-            AuthSchemes.BotAuthenticationScheme, e => {
-                e.SigningCredentials = signingCredentials;
-            }
-        );
-
-        services.AddAuthorization(options => {
-            options.AddPolicy(BotConversationPolicy.Name, e => 
-                BotConversationPolicy.Configure(e)
-                    .AddAuthenticationSchemes(AuthSchemes.BotAuthenticationScheme)
-                    .Build()
-            );
-        });
-        services.AddAuthorization(options => {
-            options.AddPolicy(BotToolsPolicy.Name, policy => 
-                policy
-                    .RequireAuthenticatedUser()
-                    .AddAuthenticationSchemes(AuthSchemes.BotAuthenticationScheme)
-                    .Build()
-            );
-        });
-        */
-        
-        // This is a workaround. Read notes above the ConversationToolsController class
-        services.Configure<BotAuthenticationSchemeOptions>(e=>{
-            e.SigningCredentials = signingCredentials;
-        });
-        services.AddSingleton<BotAuthSchemeHandler>(services => {
-            var options = services.GetRequiredService<IOptionsMonitor<BotAuthenticationSchemeOptions>>();
-            return services.CreateInstanceWith<BotAuthSchemeHandler>(options);
-        });
-
-        // services.AddAuthorization();
-        // Controllers, etc.
-/*
-        if (rpcHost.IsApiHost) {
-            var mvcCore = services.AddMvcCore();
-            
-            mvcCore.AddApplicationPart(GetType().Assembly);
-        }
-        */
->>>>>>> fab0edbc
         services.AddMvcCore().AddApplicationPart(GetType().Assembly);
     }
 }