using System.Security.Cryptography;
using System.Text;
using OpenSearch.Client;

namespace ActualChat.MLSearch.SearchEngine.OpenSearch;

public sealed class OpenSearchClusterSettings(string modelAllConfig, string modelId, int modelEmbeddingDimension)
{
<<<<<<< HEAD
    private const string SearchIndexNamePrefix = "ml-search-index-";
    private const string IngestPipelineNamePrefix = "ml-ingest-pipeline-";
    private const string IngestCursorIndexNamePrefix = "ml-ingest-cursor-index-";

    public string ModelId => modelId;
    public int ModelEmbeddingDimension => modelEmbeddingDimension;
    public Id IntoIngestPipelineId()
        => new (IntoIngestPipelineName());

    public string IntoIngestPipelineName()
        => IngestPipelineNamePrefix + IntoUniqueKey();

    public IndexName IntoCursorIndexName()
        => IngestCursorIndexNamePrefix + IntoUniqueKey();
=======
    private const string NamePrefix = "ml";
    private const string IngestPipelineNameSuffix = "ingest-pipeline";
    private const string SearchIndexNameSuffix = "search-index";

    public string ModelId => modelId;
    public int ModelEmbeddingDimension => modelEmbeddingDimension;
    public Id IntoFullIngestPipelineId(string id)
        => new (string.Join('-', NamePrefix, id, IngestPipelineNameSuffix, IntoUniqueKey()));
>>>>>>> 15e0a5b1

    public string IntoFullSearchIndexId(string id)
        => string.Join('-', NamePrefix, id, SearchIndexNameSuffix, IntoUniqueKey());

    private string IntoUniqueKey()
    {
        // This method must generate a unique key per configuration.
        // This key is later used to namespace models and pipelines
        // on the backend cluster.
#pragma warning disable CA5350 // Do Not Use Weak Cryptographic Algorithms
        var hash = SHA1.HashData(Encoding.ASCII.GetBytes(modelAllConfig));
#pragma warning restore CA5350 // Do Not Use Weak Cryptographic Algorithms
        return Convert.ToHexString(hash).ToLower(CultureInfo.InvariantCulture);
    }
}<|MERGE_RESOLUTION|>--- conflicted
+++ resolved
@@ -6,31 +6,30 @@
 
 public sealed class OpenSearchClusterSettings(string modelAllConfig, string modelId, int modelEmbeddingDimension)
 {
-<<<<<<< HEAD
-    private const string SearchIndexNamePrefix = "ml-search-index-";
-    private const string IngestPipelineNamePrefix = "ml-ingest-pipeline-";
-    private const string IngestCursorIndexNamePrefix = "ml-ingest-cursor-index-";
+    private const string NamePrefix = "ml";
+    private const string IngestPipelineNameSuffix = "ingest-pipeline";
+    private const string SearchIndexNameSuffix = "search-index";
+    private const string IngestCursorIndexNameSuffix = "ingest-cursor-index";
 
     public string ModelId => modelId;
     public int ModelEmbeddingDimension => modelEmbeddingDimension;
-    public Id IntoIngestPipelineId()
-        => new (IntoIngestPipelineName());
 
-    public string IntoIngestPipelineName()
-        => IngestPipelineNamePrefix + IntoUniqueKey();
+    public Id IntoFullIngestPipelineId(string id)
+        => new (IntoFullIngestPipelineName(id));
 
-    public IndexName IntoCursorIndexName()
-        => IngestCursorIndexNamePrefix + IntoUniqueKey();
-=======
-    private const string NamePrefix = "ml";
-    private const string IngestPipelineNameSuffix = "ingest-pipeline";
-    private const string SearchIndexNameSuffix = "search-index";
-
-    public string ModelId => modelId;
-    public int ModelEmbeddingDimension => modelEmbeddingDimension;
-    public Id IntoFullIngestPipelineId(string id)
-        => new (string.Join('-', NamePrefix, id, IngestPipelineNameSuffix, IntoUniqueKey()));
->>>>>>> 15e0a5b1
+    public string IntoFullIngestPipelineName(string id)
+        => string.Join('-',
+            NamePrefix,
+            id,
+            IngestPipelineNameSuffix,
+            IntoUniqueKey());
+    public IndexName IntoFullCursorIndexName(string id)
+        => string.Join('-',
+            NamePrefix,
+            id,
+            IngestCursorIndexNameSuffix,
+            IntoUniqueKey()
+        );
 
     public string IntoFullSearchIndexId(string id)
         => string.Join('-', NamePrefix, id, SearchIndexNameSuffix, IntoUniqueKey());
