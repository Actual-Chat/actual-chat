--- conflicted
+++ resolved
@@ -2,7 +2,7 @@
 using OpenSearch.Client;
 using ActualChat.Hosting;
 using ActualChat.MLSearch.ApiAdapters;
-using ActualChat.MLSearch.SearchEngine.OpenSearch.Stream;
+using ActualChat.MLSearch.SearchEngine.OpenSearch.Indexing;
 using OpenSearchModelGroupName = string;
 using OpenSearchModelGroupId = string;
 using OpenSearchModelId = string;
@@ -16,6 +16,8 @@
     ITracerSource? tracing
     ) : IModuleInitializer
 {
+    public const string ChatSliceIndexName = "chat-slice";
+
     //private ILogger? _log;
     //private ILogger Log => _log ??= loggerSource.GetLogger(GetType());
     private OpenSearchClusterSettings? result;
@@ -124,16 +126,12 @@
         // It must fail and retried on any error.
         // It has to succeed once and only once to setup an opensearch cluster.
         // After the initial setup this would never be called again.
-        const string name = "chat-slice";
         using var _1 = tracing.TraceRegion();
-
+        var name = ChatSliceIndexName;
         var settings = await RetrieveClusterSettingsAsync(cancellationToken).ConfigureAwait(false);
-<<<<<<< HEAD
-        var searchIndexId = settings.IntoSearchIndexId();
-        var ingestCursorIndexId = settings.IntoCursorIndexName();
-=======
         var searchIndexId = settings.IntoFullSearchIndexId(name);
->>>>>>> 15e0a5b1
+        var ingestCursorIndexId = settings.IntoFullCursorIndexName(name);
+
         var isSearchIndexExistsResult = await openSearch
             .Indices
             .ExistsAsync(searchIndexId, ct: cancellationToken)
