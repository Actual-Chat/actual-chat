--- conflicted
+++ resolved
@@ -4,19 +4,14 @@
 
 internal sealed class IndexNames
 {
-<<<<<<< HEAD
-    public const string ChatContent = "chat-content";
-    public const string ChatContentCursor = "chat-content-cursor";
-=======
     private const string NamePrefix = "ml";
     private const string IngestPipelineNameSuffix = "ingest-pipeline";
     private const string IndexNameSuffix = "index";
     private const string TemplateNameSuffix = "template";
 
     public const string TestPrefix = "test";
-    public const string ChatSlice = "chat-slice";
-    public const string ChatSliceCursor = "chat-slice-ingest-cursor";
->>>>>>> c2a9c1b9
+    public const string ChatContent = "chat-content";
+    public const string ChatContentCursor = "chat-content-cursor";
     public const string ChatCursor = "chat-cursor";
     public string IndexPrefix { get; init; } = ""; // for testing purpose only
     public static string MLIndexPattern => $"{NamePrefix}-*";
