using System.Net;
using System.Reflection;
using ActualChat.Hosting;
using ActualChat.Web.Module;
using Microsoft.AspNetCore.Hosting.Server;
using Microsoft.AspNetCore.Hosting.Server.Features;
using Microsoft.AspNetCore.Hosting.StaticWebAssets;
using Microsoft.AspNetCore.HttpOverrides;
using Microsoft.Extensions.FileProviders;
using Microsoft.OpenApi.Models;
using Npgsql;
using OpenTelemetry;
using OpenTelemetry.Exporter;
using OpenTelemetry.Metrics;
using OpenTelemetry.Resources;
using OpenTelemetry.Trace;
using Stl.DependencyInjection;
using Stl.Fusion.Blazor;
using Stl.Fusion.Bridge;
using Stl.Fusion.Client;
using Stl.Fusion.Server;
using Stl.Plugins;

namespace ActualChat.Host.Module;

public class AppHostModule : HostModule<HostSettings>, IWebModule
{
    public IWebHostEnvironment Env { get; } = null!;
    public IConfiguration Cfg { get; } = null!;

    public AppHostModule(IPluginInfoProvider.Query _) : base(_) { }

    [ServiceConstructor]
    public AppHostModule(IPluginHost plugins) : base(plugins)
    {
        Env = Plugins.GetRequiredService<IWebHostEnvironment>();
        Cfg = Plugins.GetRequiredService<IConfiguration>();
    }

    public void ConfigureApp(IApplicationBuilder app)
    {
        if (Settings.BaseUri.ToLowerInvariant().StartsWith("https://", StringComparison.Ordinal)) {
            Log.LogInformation("Overriding request scheme to https://");
            app.Use((context, next) => {
                context.Request.Scheme = "https";
                return next();
            });
        }

        // This server serves static content from Blazor Client,
        // and since we don't copy it to local wwwroot,
        // we need to find Client's wwwroot in bin/(Debug/Release) folder
        // and set it as this server's content root.
        Env.WebRootPath = AppPathResolver.GetWebRootPath();
        Env.ContentRootPath = AppPathResolver.GetContentRootPath();
        Env.WebRootFileProvider = new PhysicalFileProvider(Env.WebRootPath);
        Env.ContentRootFileProvider = new PhysicalFileProvider(Env.ContentRootPath);
        StaticWebAssetsLoader.UseStaticWebAssets(Env, Cfg);

        if (Env.IsDevelopment()) {
            app.UseDeveloperExceptionPage();
            app.UseWebAssemblyDebugging();
            app.UseForwardedHeaders();
        }
        else {
            app.UseExceptionHandler("/Error");
            app.UseForwardedHeaders();
            app.UseHsts();
        }
        // app.UseCors("Default");

        app.UseWebSockets(new WebSocketOptions {
            KeepAliveInterval = TimeSpan.FromSeconds(30),
        });
        app.UseFusionSession();

        // Static + Swagger
        app.UseBlazorFrameworkFiles();
        app.UseStaticFiles();
        app.UseSwagger();
        app.UseSwaggerUI(c => {
            c.SwaggerEndpoint("/swagger/v1/swagger.json", "API v1");
        });

        // API controllers
        app.UseRouting();
        app.UseResponseCaching();
        app.UseAuthentication();
        app.UseAuthorization();
        app.UseEndpoints(endpoints => {
            endpoints.MapBlazorHub();
            endpoints.MapFusionWebSocketServer();
            endpoints.MapControllers();
            endpoints.MapFallbackToPage("/_Host");
        });
    }

    public override void InjectServices(IServiceCollection services)
    {
        base.InjectServices(services);
        if (!HostInfo.RequiredServiceScopes.Contains(ServiceScope.Server))
            return; // Server-side only module

        // UriMapper
        services.AddSingleton(c => {
            var baseUri = Settings.BaseUri;
            if (!baseUri.IsNullOrEmpty())
                return new UriMapper(baseUri);

            var server = c.GetRequiredService<IServer>();
            var serverAddressesFeature =
                server.Features.Get<IServerAddressesFeature>() ?? throw new Exception("Can't get server address");
            baseUri = serverAddressesFeature.Addresses.First();
            return new UriMapper(baseUri);
        });

        // Plugins (IPluginHost)
        services.AddSingleton(Plugins);

        // Fusion services
        var hostName = Dns.GetHostName().ToLowerInvariant();
        services.AddSingleton(new Publisher.Options { Id = hostName });
        var fusion = services.AddFusion();
        var fusionServer = fusion.AddWebServer();
        var fusionClient = fusion.AddRestEaseClient();
        var fusionAuth = fusion.AddAuthentication();

        // Web
        services.AddCors(options => {
<<<<<<< HEAD
            options.AddPolicy("Default",
                builder => builder.AllowAnyOrigin().WithFusionHeaders());
=======
            options.AddPolicy("Default", builder => builder.AllowAnyOrigin().WithFusionHeaders());
>>>>>>> 3efbaaf8
        });
        services.Configure<ForwardedHeadersOptions>(options => {
            options.ForwardedHeaders = ForwardedHeaders.XForwardedFor;
            options.KnownNetworks.Clear();
            options.KnownProxies.Clear();
        });
        services.AddRouting();
        services.AddMvc().AddApplicationPart(Assembly.GetExecutingAssembly());
        services.AddServerSideBlazor(o => {
            o.DisconnectedCircuitRetentionPeriod = TimeSpan.FromSeconds(15);
            o.DetailedErrors = true;
        });
        fusionAuth.AddBlazor(_ => { }); // Must follow services.AddServerSideBlazor()!

        // Swagger & debug tools
        services.AddSwaggerGen(c => {
            c.SwaggerDoc("v1",
                new OpenApiInfo {
                    Title = "ActualChat API", Version = "v1",
                });
        });

        // OpenTelemetry
        var openTelemetryEndpoint = Settings.OpenTelemetryEndpoint;
        if (!openTelemetryEndpoint.IsNullOrEmpty()) {
            var (host, port) = openTelemetryEndpoint.ParseHostPort(4317);
            var openTelemetryEndpointUri = new Uri(Invariant($"http://{host}:{port}"));
            Log.LogInformation("OpenTelemetry endpoint: {OpenTelemetryEndpoint}", openTelemetryEndpointUri.ToString());
            const string version = ThisAssembly.AssemblyInformationalVersion;
            services.AddOpenTelemetryMetrics(builder => builder
                .SetResourceBuilder(ResourceBuilder.CreateDefault().AddService("App", "actualchat", version))
                // gcloud exporter doesn't support some of metrics yet https://github.com/open-telemetry/opentelemetry-collector-contrib/discussions/2948
                // .AddAspNetCoreInstrumentation()
                .AddMeter(Tracer.Metric.Name)
                .AddOtlpExporter(cfg => {
                    cfg.ExportProcessorType = ExportProcessorType.Simple;
                    cfg.Protocol = OtlpExportProtocol.Grpc;
                    cfg.MetricExportIntervalMilliseconds = 5000;
                    cfg.AggregationTemporality = AggregationTemporality.Cumulative;
                    cfg.Endpoint = openTelemetryEndpointUri;
                })
            );
            services.AddOpenTelemetryTracing(builder => builder
                .SetResourceBuilder(ResourceBuilder.CreateDefault().AddService("App", "actualchat", version))
                .SetErrorStatusOnException()
                .AddSource(Tracer.Span.Name)
                .AddAspNetCoreInstrumentation(opt => {
                    var excludedPaths = new PathString[] {
                        "/favicon.ico",
                        "/metrics",
                        "/status",
                        "/_blazor",
                        "/_framework",
                    };
                    opt.Filter = httpContext =>
                        !excludedPaths.Any(x
                            => httpContext.Request.Path.StartsWithSegments(x, StringComparison.OrdinalIgnoreCase));
                })
                .AddHttpClientInstrumentation(cfg => cfg.RecordException = true)
                .AddGrpcClientInstrumentation()
                .AddNpgsql()
                .AddOtlpExporter(cfg => {
                    cfg.ExportProcessorType = ExportProcessorType.Simple;
                    cfg.Protocol = OtlpExportProtocol.Grpc;
                    cfg.Endpoint = openTelemetryEndpointUri;
                })
            );
        }
    }
}<|MERGE_RESOLUTION|>--- conflicted
+++ resolved
@@ -127,12 +127,7 @@
 
         // Web
         services.AddCors(options => {
-<<<<<<< HEAD
-            options.AddPolicy("Default",
-                builder => builder.AllowAnyOrigin().WithFusionHeaders());
-=======
             options.AddPolicy("Default", builder => builder.AllowAnyOrigin().WithFusionHeaders());
->>>>>>> 3efbaaf8
         });
         services.Configure<ForwardedHeadersOptions>(options => {
             options.ForwardedHeaders = ForwardedHeaders.XForwardedFor;
