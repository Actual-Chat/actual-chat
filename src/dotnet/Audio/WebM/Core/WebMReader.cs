using ActualChat.Audio.WebM.Models;
using Microsoft.Extensions.Logging.Abstractions;

namespace ActualChat.Audio.WebM;

<<<<<<< HEAD
// TODO(AK): implement reading of Blocks (now the smallest entry is Cluster which has ~30 sec duration)!!!
[StructLayout(LayoutKind.Sequential)]
=======
>>>>>>> 6a20ff4b
public ref struct WebMReader
{
    private const ulong UnknownSize = 0xFF_FFFF_FFFF_FFFF;
    private readonly Stack<(BaseModel Container, EbmlElement ContainerElement)> _containers;

    private SpanReader _spanReader;
    private EbmlElement _element;
    private BaseModel _entry;
    private bool _resume;

    public static ILogger Log { get; set; } = NullLogger.Instance;

    public WebMReadResultKind ReadResultKind { get; private set; }

    public BaseModel ReadResult => ReadResultKind switch {
        WebMReadResultKind.Ebml => (EBML)_entry,
        WebMReadResultKind.Segment => (Segment)_entry,
        WebMReadResultKind.BeginCluster => (Cluster)_entry,
        WebMReadResultKind.CompleteCluster => (Cluster)_entry,
        WebMReadResultKind.Block => (Block)_entry,
        WebMReadResultKind.BlockGroup => (BlockGroup)_entry,
        _ => throw new InvalidOperationException($"Invalid ReadResultKind = {ReadResultKind}"),
    };

    public ReadOnlySpan<byte> Span => _spanReader.Span;

    public EbmlElementDescriptor CurrentDescriptor => _element.Descriptor;

    public ReadOnlySpan<byte> Tail => _spanReader.Tail;

    public WebMReader(ReadOnlySpan<byte> span)
    {
        _spanReader = new SpanReader(span);
        _element = EbmlElement.Empty;
        _containers = new Stack<(BaseModel Container, EbmlElement ContainerElement)>(16);
        _entry = BaseModel.Empty;
        _resume = false;
        ReadResultKind = WebMReadResultKind.None;
    }

    private WebMReader(State state, ReadOnlySpan<byte> span)
    {
        _spanReader = new SpanReader(span);
        _element = EbmlElement.Empty;
        _containers = state.Containers ?? new Stack<(BaseModel Container, EbmlElement ContainerElement)>(16);
        _entry = state.Entry;
        _resume = state.NotCompleted;
        ReadResultKind = WebMReadResultKind.None;
    }

    public static WebMReader FromState(State state) => new (state, ReadOnlySpan<byte>.Empty);

    public WebMReader WithNewSource(ReadOnlySpan<byte> span) => new (GetState(), span);

    public State GetState()
<<<<<<< HEAD
        => new (
            _resume,
            _spanReader.Position,
            _spanReader.Length - _spanReader.Position,
            _container,
            _containerEntry);
=======
    {
        if (_containers.Count == 0)
            return new State(
                _resume,
                0,
                _spanReader.Length,
                _entry,
                _containers);

        var remaining = _spanReader.Length - _spanReader.Position;
        return new State(
            _resume,
            _spanReader.Position,
            remaining,
            _entry,
            _containers);
    }
>>>>>>> 6a20ff4b

    public bool Read()
    {
        Log.LogInformation("Read()...");
        ReadResultKind = WebMReadResultKind.None;
        if (_resume) {
            _resume = false;
            Log.LogInformation("Read: Resume with ReadInternal()");
            return ReadInternal(true);
        }
        var hasElement = ReadElement(_spanReader.Length);
        if (!hasElement) {
            if (_spanReader.Position != _spanReader.Length - 1)
                _resume = true;
            Log.LogInformation("Read: return false where !hasElement. Resume: {Resume}", _resume);
            return false;
        }

        if (_element.Type is not (EbmlElementType.Binary or EbmlElementType.MasterElement))
            return false;

        Log.LogInformation("Read: ReadInternal()");
        var result = ReadInternal();
        return result;
    }

    private bool ReadInternal(bool resume = false)
    {
<<<<<<< HEAD
        Log.LogInformation("ReadInternal()...");
        BaseModel container;
        if (_element.Type == EbmlElementType.MasterElement) {
            if (resume)
                container = _containerEntry;
            else {
                EnterContainer();
                container = _container.Descriptor.CreateInstance();
            }
        }
        else
            container = _containerEntry;
=======
        var (container, containerElement) = _element.Type switch {
            EbmlElementType.MasterElement when !resume => EnterContainer(_element),
            _ => _containers.Peek(),
        };
>>>>>>> 6a20ff4b

        var beginPosition = _spanReader.Position;
        var endPosition = containerElement.Size == UnknownSize
            ? int.MaxValue
            : beginPosition + (int)containerElement.Size;
        while (true) {
            if (endPosition <= _spanReader.Position)
                break;

            Log.LogInformation("ReadInternal: before ReadElement()");
            var canRead = ReadElement(endPosition);
            Log.LogInformation("ReadInternal: after ReadElement()");
            if (!canRead) {
                _entry = container;
                _element = containerElement;
                _spanReader.Position = beginPosition;
                if (_spanReader.Position < _spanReader.Length)
                    _resume = true;
                else if (resume)
                    _resume = true;
                Log.LogInformation("ReadInternal: return false when !canRead");
                return false;
            }
            Log.LogInformation("ReadInternal: element Descriptor: {Descriptor}", _element.Descriptor);

            if (_element.Identifier.EncodedValue == MatroskaSpecification.Cluster) {
                if (containerElement.Identifier.EncodedValue != MatroskaSpecification.Cluster)
                    LeaveContainer();

                _entry = container;
                _element = containerElement;
                _spanReader.Position = beginPosition;
                ReadResultKind = container.Descriptor.Identifier.EncodedValue switch {
                    MatroskaSpecification.Segment => WebMReadResultKind.Segment,
                    MatroskaSpecification.Cluster => WebMReadResultKind.CompleteCluster,
                    _ => throw new InvalidOperationException($"Unexpected Ebml element type {container.Descriptor}"),
                };
                return true;
            }
            if (_element.Descriptor.Type == EbmlElementType.MasterElement) {
                Log.LogInformation("ReadInternal: MasterElement");
                var complex = _element.Descriptor;
                Log.LogInformation("ReadInternal: before recursive ReadInternal()");
                if (ReadInternal()) {
                    if (CurrentDescriptor.ListEntry)
                        container.FillListEntry(containerElement.Descriptor, complex, _entry!);
                    else
                        container.FillComplex(containerElement.Descriptor, complex, _entry!);
                }
                else {
                    if (_spanReader.Position < _spanReader.Length)
                        _resume = true;
                    return false;
                }
            }
            else {
                Log.LogInformation("ReadInternal: not MasterElement");
                if (CurrentDescriptor.ListEntry) {
                    Log.LogInformation("ReadInternal: ListEntry");
                    if (container is Cluster cluster)
                        if (cluster.BlockGroups == null
                            && cluster.SimpleBlocks == null
                            && cluster.EncryptedBlocks == null) {
                            switch (_element.Descriptor.Identifier.EncodedValue) {
                                case MatroskaSpecification.SimpleBlock:
                                    cluster.SimpleBlocks = new List<SimpleBlock>();
                                    break;
                                case MatroskaSpecification.BlockGroup:
                                    cluster.BlockGroups = new List<BlockGroup>();
                                    break;
                                case MatroskaSpecification.EncryptedBlock:
                                    cluster.EncryptedBlocks = new List<EncryptedBlock>();
                                    break;
                            }

                            _entry = container;
                            _element = containerElement;
                            _spanReader.Position = beginPosition;
                            ReadResultKind = WebMReadResultKind.BeginCluster;
                            _resume = true;
                            Log.LogInformation("ReadInternal: return true when Cluster starts");
                            return true;
                        }

                    Log.LogInformation("ReadInternal: before fill block");
                    switch (CurrentDescriptor.Identifier.EncodedValue) {
                        case MatroskaSpecification.Block:
                            var block = new Block();
                            _entry = block;
                            block.Parse(_spanReader.ReadSpan((int)_element.Size, out _));
                            container.FillListEntry(containerElement.Descriptor, CurrentDescriptor, block);
                            break;
                        case MatroskaSpecification.BlockAdditional:
                            var blockAdditional = new BlockAdditional();
                            _entry = blockAdditional;
                            blockAdditional.Parse(_spanReader.ReadSpan((int)_element.Size, out _));
                            container.FillListEntry(containerElement.Descriptor, CurrentDescriptor, blockAdditional);
                            break;
                        case MatroskaSpecification.BlockVirtual:
                            var blockVirtual = new BlockVirtual();
                            _entry = blockVirtual;
                            blockVirtual.Parse(_spanReader.ReadSpan((int)_element.Size, out _));
                            container.FillListEntry(containerElement.Descriptor, CurrentDescriptor, blockVirtual);
                            break;
                        case MatroskaSpecification.EncryptedBlock:
                            var encryptedBlock = new EncryptedBlock();
                            _entry = encryptedBlock;
                            encryptedBlock.Parse(_spanReader.ReadSpan((int)_element.Size, out _));
                            container.FillListEntry(containerElement.Descriptor, CurrentDescriptor, encryptedBlock);
                            break;
                        case MatroskaSpecification.SimpleBlock:
                            var simpleBlock = new SimpleBlock();
                            _entry = simpleBlock;
                            simpleBlock.Parse(_spanReader.ReadSpan((int)_element.Size, out _));
                            container.FillListEntry(containerElement.Descriptor, CurrentDescriptor, simpleBlock);
                            break;
                        default:
                            throw new InvalidOperationException();
                    }

                    ReadResultKind = WebMReadResultKind.Block;
                    _resume = true;
                    Log.LogInformation("ReadInternal: return true after block was filled");
                    return true;
                }

                Log.LogInformation("ReadInternal: not ListEntry");
                if (CurrentDescriptor.Identifier.EncodedValue == MatroskaSpecification.Void)
                    _spanReader.Position += (int)_element.Size;
<<<<<<< HEAD
                else {
                    Log.LogInformation(
                        "ReadInternal: before container.FillScalar(), Container: {Container}, CurrentDescriptor: {CurrentDescriptor}",
                        _container.Descriptor,
                        CurrentDescriptor);
                    container.FillScalar(_container.Descriptor, CurrentDescriptor, (int)_element.Size, ref _spanReader);
                    Log.LogInformation("ReadInternal: after container.FillScalar()");
                }
=======
                else
                    container.FillScalar(containerElement.Descriptor,
                        CurrentDescriptor,
                        (int)_element.Size,
                        ref _spanReader);
>>>>>>> 6a20ff4b
            }

            beginPosition = _spanReader.Position;
            Log.LogInformation("ReadInternal: before end of while(true) cycle");
        }

        LeaveContainer();
        _entry = container;
        ReadResultKind = container.Descriptor.Identifier.EncodedValue switch {
            MatroskaSpecification.EBML => WebMReadResultKind.Ebml,
            MatroskaSpecification.Segment => WebMReadResultKind.Segment,
            MatroskaSpecification.Cluster => WebMReadResultKind.CompleteCluster,
            _ => WebMReadResultKind.None,
        };

        Log.LogInformation("ReadInternal: complete");
        return true;
    }

    private bool ReadElement(int readUntil)
    {
        Log.LogInformation("ReadElement()...");
        var identifier = _spanReader.ReadVInt();
        if (!identifier.HasValue)
            return false;

        Log.LogInformation("ReadElement: identifier has value");
        var idValue = identifier.Value;
        if (idValue.IsReserved) {
            var start = _spanReader.Position > 8
                ? _spanReader.Position - 8
                : 0;
            var end = _spanReader.Position < _spanReader.Length - 4
                ? _spanReader.Position + 4
                : _spanReader.Length - 1;
            var errorBlock = BitConverter.ToString(_spanReader.Span[start..end].ToArray());
            throw new EbmlDataFormatException(
                "Invalid element identifier value. Id: "
                + idValue
                + "; Position: "
                + _spanReader.Position
                + "; Error At: "
                + errorBlock);
        }

        var isValid = MatroskaSpecification.ElementDescriptors.TryGetValue(idValue, out var elementDescriptor);
        if (!isValid) {
            Log.LogInformation("ReadElement: identifier is invalid");
            var start = _spanReader.Position > 8
                ? _spanReader.Position - 8
                : 0;
            var end = _spanReader.Position < _spanReader.Length - 4
                ? _spanReader.Position + 4
                : _spanReader.Length - 1;
            var errorBlock = BitConverter.ToString(_spanReader.Span[start..end].ToArray());
            throw new EbmlDataFormatException(
                "Invalid element identifier value - not white-listed. Id: "
                + idValue
                + "; Position: "
                + _spanReader.Position
                + "; Error At: "
                + errorBlock);
        }

        Log.LogInformation("ReadElement: before read size ReadVInt()");
        var size = _spanReader.ReadVInt(8);
        if (!size.HasValue)
            return false;

        var eof = Math.Min(readUntil, _spanReader.Length);
        var sizeValue = size.Value.Value;
        if (_spanReader.Position + (int)sizeValue > eof) {
            Log.LogInformation("ReadElement: position > eof");
            if (idValue.EncodedValue != MatroskaSpecification.Cluster
                && idValue.EncodedValue != MatroskaSpecification.Segment) {
                _element = new EbmlElement(idValue, sizeValue, elementDescriptor!);
                Log.LogInformation("ReadElement: position > eof - OK for cluster and return false");
                return false;
            }
        }

        _element = new EbmlElement(idValue, sizeValue, elementDescriptor!);

        Log.LogInformation("ReadElement: completed");
        return true;
    }

    private (BaseModel Container, EbmlElement ContainerElement) EnterContainer(EbmlElement containerElement)
    {
        if (_element.Type != EbmlElementType.None && _element.Type != EbmlElementType.MasterElement)
            throw new InvalidOperationException();
        if (_element.Type == EbmlElementType.MasterElement && _element.HasInvalidIdentifier)
            throw new InvalidOperationException();

        var result = (containerElement.Descriptor.CreateInstance(), containerElement);
        _containers.Push(result);
        _element = EbmlElement.Empty;

        return result;
    }

    private void LeaveContainer()
    {
        if (_containers.Count == 0) throw new InvalidOperationException();

        var (_, containerElement) = _containers.Pop();
        _element = containerElement;
    }

    [StructLayout(LayoutKind.Sequential)]
    public readonly struct State
    {
        public readonly bool NotCompleted;
        public readonly int Position;
        public readonly int Remaining;
        public readonly BaseModel Entry;
        public readonly Stack<(BaseModel Container, EbmlElement ContainerElement)>? Containers;

        public State(
            bool resume,
            int position,
            int remaining,
            BaseModel entry,
            Stack<(BaseModel Container, EbmlElement ContainerElement)> containers)
        {
            NotCompleted = resume;
            Position = position;
            Remaining = remaining;
            Entry = entry;
            Containers = containers;
        }

        // ReSharper disable once ConditionIsAlwaysTrueOrFalse
        public bool IsEmpty => Containers == null || Containers.Count == 0;
    }
}<|MERGE_RESOLUTION|>--- conflicted
+++ resolved
@@ -3,11 +3,7 @@
 
 namespace ActualChat.Audio.WebM;
 
-<<<<<<< HEAD
-// TODO(AK): implement reading of Blocks (now the smallest entry is Cluster which has ~30 sec duration)!!!
 [StructLayout(LayoutKind.Sequential)]
-=======
->>>>>>> 6a20ff4b
 public ref struct WebMReader
 {
     private const ulong UnknownSize = 0xFF_FFFF_FFFF_FFFF;
@@ -63,14 +59,6 @@
     public WebMReader WithNewSource(ReadOnlySpan<byte> span) => new (GetState(), span);
 
     public State GetState()
-<<<<<<< HEAD
-        => new (
-            _resume,
-            _spanReader.Position,
-            _spanReader.Length - _spanReader.Position,
-            _container,
-            _containerEntry);
-=======
     {
         if (_containers.Count == 0)
             return new State(
@@ -80,15 +68,13 @@
                 _entry,
                 _containers);
 
-        var remaining = _spanReader.Length - _spanReader.Position;
         return new State(
             _resume,
             _spanReader.Position,
-            remaining,
+            _spanReader.Length - _spanReader.Position,
             _entry,
             _containers);
     }
->>>>>>> 6a20ff4b
 
     public bool Read()
     {
@@ -117,25 +103,11 @@
 
     private bool ReadInternal(bool resume = false)
     {
-<<<<<<< HEAD
         Log.LogInformation("ReadInternal()...");
-        BaseModel container;
-        if (_element.Type == EbmlElementType.MasterElement) {
-            if (resume)
-                container = _containerEntry;
-            else {
-                EnterContainer();
-                container = _container.Descriptor.CreateInstance();
-            }
-        }
-        else
-            container = _containerEntry;
-=======
         var (container, containerElement) = _element.Type switch {
             EbmlElementType.MasterElement when !resume => EnterContainer(_element),
             _ => _containers.Peek(),
         };
->>>>>>> 6a20ff4b
 
         var beginPosition = _spanReader.Position;
         var endPosition = containerElement.Size == UnknownSize
@@ -265,22 +237,15 @@
                 Log.LogInformation("ReadInternal: not ListEntry");
                 if (CurrentDescriptor.Identifier.EncodedValue == MatroskaSpecification.Void)
                     _spanReader.Position += (int)_element.Size;
-<<<<<<< HEAD
-                else {
+                else
                     Log.LogInformation(
                         "ReadInternal: before container.FillScalar(), Container: {Container}, CurrentDescriptor: {CurrentDescriptor}",
                         _container.Descriptor,
                         CurrentDescriptor);
-                    container.FillScalar(_container.Descriptor, CurrentDescriptor, (int)_element.Size, ref _spanReader);
-                    Log.LogInformation("ReadInternal: after container.FillScalar()");
-                }
-=======
-                else
                     container.FillScalar(containerElement.Descriptor,
                         CurrentDescriptor,
                         (int)_element.Size,
                         ref _spanReader);
->>>>>>> 6a20ff4b
             }
 
             beginPosition = _spanReader.Position;
