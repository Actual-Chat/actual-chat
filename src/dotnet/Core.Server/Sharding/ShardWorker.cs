--- conflicted
+++ resolved
@@ -2,14 +2,6 @@
 
 namespace ActualChat;
 
-<<<<<<< HEAD
-
-public abstract class ShardWorker<TShardScheme>(IServiceProvider services, string? keySuffix = null)
-    : ShardWorker(services, TShardScheme.Instance, keySuffix)
-    where TShardScheme : ShardScheme, IShardScheme<TShardScheme>;
-
-=======
->>>>>>> cb44ca69
 public abstract class ShardWorker : WorkerBase
 {
     private ILogger? _log;
