--- conflicted
+++ resolved
@@ -24,22 +24,12 @@
     public static readonly ShardScheme ContactsBackend = new(nameof(ContactsBackend), N, HostRole.ContactsBackend);
     public static readonly ShardScheme ContactIndexerBackend = new(nameof(ContactIndexerBackend), 1, HostRole.ContactIndexerBackend);
     public static readonly ShardScheme InviteBackend = new(nameof(InviteBackend), 1, HostRole.InviteBackend);
-<<<<<<< HEAD
-    public static readonly ShardScheme NotificationBackend = new(nameof(NotificationBackend), 10, HostRole.NotificationBackend);
-    public static readonly ShardScheme SearchBackend = new(nameof(SearchBackend), 10, HostRole.SearchBackend);
-    public static readonly ShardScheme MLSearchBackend = new(nameof(MLSearchBackend), 12, HostRole.MLSearchBackend);
-    public static readonly ShardScheme TranscriptionBackend = new(nameof(TranscriptionBackend), 10, HostRole.TranscriptionBackend);
-    public static readonly ShardScheme UsersBackend = new(nameof(UsersBackend), 10, HostRole.UsersBackend);
-    public static readonly ShardScheme ContactIndexingWorker = new(nameof(ContactIndexingWorker), 1, HostRole.ContactIndexingWorker);
-    public static readonly ShardScheme DefaultQueue = new(nameof(DefaultQueue), 1, HostRole.DefaultQueue);
-    public static readonly ShardScheme EventQueue = new(nameof(EventQueue), 1, HostRole.EventQueue);
-=======
     public static readonly ShardScheme NotificationBackend = new(nameof(NotificationBackend), N, HostRole.NotificationBackend);
     public static readonly ShardScheme SearchBackend = new(nameof(SearchBackend), N, HostRole.SearchBackend);
+    public static readonly ShardScheme MLSearchBackend = new(nameof(MLSearchBackend), N, HostRole.MLSearchBackend);
     public static readonly ShardScheme TranscriptionBackend = new(nameof(TranscriptionBackend), N, HostRole.TranscriptionBackend);
     public static readonly ShardScheme UsersBackend = new(nameof(UsersBackend), N, HostRole.UsersBackend);
     public static readonly ShardScheme TestBackend = new(nameof(TestBackend), N, HostRole.TestBackend); // Should be used only for testing
->>>>>>> 99a3a11f
 
     // A reverse map of ShardScheme.Id to ShardScheme
     public static readonly IReadOnlyDictionary<Symbol, ShardScheme> ById = new Dictionary<Symbol, ShardScheme>() {
