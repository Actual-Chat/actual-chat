@namespace ActualChat.Chat.UI.Blazor.Components
@using ActualChat.Chat.UI.Blazor.Module
@using ActualChat.UI.Blazor.Events
@inherits ComputedStateComponent<AuthorList.Model>
@{
    var m = State.LatestNonErrorValue;
}

<div class="flex flex-col w-full h-full px-5 py-3 people-tab">
    <div class="flex-auto flex-y gap-y-1">
<<<<<<< HEAD
        <div class="text-02">Active — @m.OnlineAuthorIds.Length</div>
        @foreach (var authorId in m.OnlineAuthorIds) {
=======
        <div class="text-caption-1 text-02">Active — @m.ActiveAuthorIds.Length</div>
        @foreach (var authorId in m.ActiveAuthorIds) {
>>>>>>> 20e7ccd9
            @if (authorId == _ownAuthor?.Id) {
                <AuthorBadge
                    Id="@authorId"
                    ShowsPresence="true"
                    Click="OnSelfClick"
                    TextClass="font-medium text-02 select-none"/>
            } else {
                <AuthorBadge
                    Id="@authorId"
                    ShowsPresence="true"
                    Click="() => OnAuthorClick(authorId)"
                    TextClass="font-medium text-02 select-none"/>
            }
        }
        <div class="text-caption-1 text-02">Offline — @m.OfflineAuthorIds.Length</div>
        @foreach (var authorId in m.OfflineAuthorIds) {
            <AuthorBadge
                Id="@authorId"
                ShowsPresence="true"
                Click="() => OnAuthorClick(authorId)"
                TextClass="font-medium text-02 select-none"/>
        }
    </div>
</div>

@code {
    [Inject] private IAuthors Authors { get; init; } = null!;
    [Inject] private Session Session { get; init; } = null!;
    [Inject] private ModalUI ModalUI { get; init; } = null!;
    [Inject] private UIEventHub UIEventHub { get; init; } = null!;

    [CascadingParameter] public Chat Chat { get; set; } = null!;

    private AuthorFull? _ownAuthor;

    protected override ComputedState<Model>.Options GetStateOptions()
        => new() { InitialValue = Model.None };

    protected override async Task<Model> ComputeState(CancellationToken cancellationToken) {
        var allAuthorIds = await Authors.ListAuthorIds(Session, Chat.Id, cancellationToken);
        _ownAuthor = await Authors.GetOwn(Session, Chat.Id, cancellationToken);
        var onlineAuthorIds = new List<AuthorId>();
        var offlineAuthorIds = new List<AuthorId>();
        var presences = await allAuthorIds
            .Select(async authorId => {
                var presence = await Authors.GetAuthorPresence(Session, Chat.Id, authorId, cancellationToken).ConfigureAwait(false);
                return (authorId, presence);
            })
            .Collect();
        foreach (var (authorId, presence) in presences) {
            if (presence is Presence.Online or Presence.Recording) {
                onlineAuthorIds.Add(authorId);
            } else {
                offlineAuthorIds.Add(authorId);
            }
        }

        return new() {
            OnlineAuthorIds = onlineAuthorIds.ToImmutableArray(),
            OfflineAuthorIds = offlineAuthorIds.ToImmutableArray(),
        };
    }

    private void OnAuthorClick(AuthorId authorId)
        => ModalUI.Show(new AuthorModal.Model(authorId));

    private void OnSelfClick()
        => _ = UIEventHub.Publish(new ShowSettingsEvent());

    public sealed class Model {
        public static Model None { get; } = new();
        public ImmutableArray<AuthorId> OnlineAuthorIds { get; init; } = ImmutableArray<AuthorId>.Empty;
        public ImmutableArray<AuthorId> OfflineAuthorIds { get; init; } = ImmutableArray<AuthorId>.Empty;
    }
}<|MERGE_RESOLUTION|>--- conflicted
+++ resolved
@@ -8,13 +8,8 @@
 
 <div class="flex flex-col w-full h-full px-5 py-3 people-tab">
     <div class="flex-auto flex-y gap-y-1">
-<<<<<<< HEAD
-        <div class="text-02">Active — @m.OnlineAuthorIds.Length</div>
+        <div class="text-caption-1 text-02">Active — @m.OnlineAuthorIds.Length</div>
         @foreach (var authorId in m.OnlineAuthorIds) {
-=======
-        <div class="text-caption-1 text-02">Active — @m.ActiveAuthorIds.Length</div>
-        @foreach (var authorId in m.ActiveAuthorIds) {
->>>>>>> 20e7ccd9
             @if (authorId == _ownAuthor?.Id) {
                 <AuthorBadge
                     Id="@authorId"
