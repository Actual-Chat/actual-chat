<div class="flex-x justify-items-stretch items-center px-1 min-h-mobile-header border-b border-bg-04">
    <div class="flex-none self-start">
        <NavbarButton/>
    </div>
    <div class="flex-auto flex-x justify-between items-center w-full gap-x-3 py-0.5 pl-3 group">
        <ChatIcon Title="@Chat.Title" Picture="@Chat.Picture" />
<<<<<<< HEAD
        <div class="flex-1 flex-x text-03 chat-header-title cursor-pointer select-none no-highlight" @onclick="OnTitleClick">
            <div class="flex self-center">@Chat.Title</div>
=======
        <div class="flex-1 flex-x chat-header-title">
            <div class="flex-y self-center">
                <div class="text-01 font-medium">@Chat.Title</div>
                <div class="text-icons-02">@_subTitle</div>
            </div>
>>>>>>> cb889744
            <div class="flex-1"></div>
            <div class="flex-none flex-x items-center gap-x-3 px-0.5">
                <ChatActivities/>
            </div>
            <div class="chat-header-control-panel mx-2">
                <div class="hidden md:flex-x gap-x-1">
                    <ButtonRound Click="OnChatSearchClick">
                        <i class="icon-search text-2xl"></i>
                    </ButtonRound>
                    <ButtonRound Click="OnInviteClick">
                        <i class="icon-person-add text-2xl ml-1"></i>
                    </ButtonRound>
                </div>
                <ButtonRound Click="OnSwitchRightPanelClick">
                    <i class="icon-more-vertical text-2xl"></i>
                </ButtonRound>
            </div>
        </div>
    </div>
</div>

@code {
    private string _subTitle = " ";

    [Inject] private FeedbackUI FeedbackUI { get; init; } = null!;
    [Inject] private ModalUI ModalUI { get; init; } = null!;
    [Inject] private RightPanelUI RightPanelUI { get; init; } = null!;

    [CascadingParameter] public Chat Chat { get; set; } = null!;

    private void OnChatSearchClick()
        => _ = FeedbackUI.AskFeatureRequestFeedback("chat-header/search", "Chat search");

    private void OnInviteClick()
        => ModalUI.Show(new InviteChatAuthor.Model(Chat));

    private void OnSwitchRightPanelClick()
        => RightPanelUI.IsVisible.Value = !RightPanelUI.IsVisible.Value;
}<|MERGE_RESOLUTION|>--- conflicted
+++ resolved
@@ -4,16 +4,11 @@
     </div>
     <div class="flex-auto flex-x justify-between items-center w-full gap-x-3 py-0.5 pl-3 group">
         <ChatIcon Title="@Chat.Title" Picture="@Chat.Picture" />
-<<<<<<< HEAD
-        <div class="flex-1 flex-x text-03 chat-header-title cursor-pointer select-none no-highlight" @onclick="OnTitleClick">
-            <div class="flex self-center">@Chat.Title</div>
-=======
-        <div class="flex-1 flex-x chat-header-title">
+        <div class="flex-1 flex-x chat-header-title select-none no-highlight">
             <div class="flex-y self-center">
                 <div class="text-01 font-medium">@Chat.Title</div>
                 <div class="text-icons-02">@_subTitle</div>
             </div>
->>>>>>> cb889744
             <div class="flex-1"></div>
             <div class="flex-none flex-x items-center gap-x-3 px-0.5">
                 <ChatActivities/>
