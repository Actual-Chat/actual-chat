--- conflicted
+++ resolved
@@ -271,19 +271,8 @@
             if (ShouldSuppressNewMessagesEntry(ItemVisibility.Value, lastTile))
                 _suppressNewMessagesEntry = true;
 
-<<<<<<< HEAD
-        var linkPreviews = await chatTiles
+        var linkPreviewMap = (await chatTiles
             .SelectMany(t => t.Entries)
-            .Where(x => !x.LinkPreviewId.IsEmpty)
-            .Select(x => MediaLinkPreviews.GetForEntry(x.LinkPreviewId, x.Id, cancellationToken))
-            .Collect()
-            .ConfigureAwait(false);
-        var linkPreviewMap = linkPreviews.SkipNullItems().Distinct().ToDictionary(x => x.Id);
-        var dataTiles = GetDataFromChatTiles(
-            chatTiles,
-            oldData,
-=======
-        var linkPreviewMap = (await entries
             .Where(x => !x.LinkPreviewId.IsEmpty)
             .Select(x => MediaLinkPreviews.GetForEntry(x.LinkPreviewId, x.Id, cancellationToken))
             .CollectResults()
@@ -292,10 +281,9 @@
             .SkipNullItems()
             .DistinctBy(x => x.Id)
             .ToDictionary(x => x.Id);
-        var messages = ChatMessageModel.FromEntries(
-            entries,
-            oldData.Items,
->>>>>>> 781dfaae
+        var dataTiles = GetDataFromChatTiles(
+            chatTiles,
+            oldData,
             _suppressNewMessagesEntry ? long.MaxValue : _lastReadEntryLid,
             hasVeryFirstItem,
             TimeZoneConverter,
