--- conflicted
+++ resolved
@@ -77,96 +77,4 @@
         };
         return new List<ChatMessageModel>() { chatMessageModel };
     }
-<<<<<<< HEAD
-=======
-
-    public static List<ChatMessageModel> FromEntries(
-        List<ChatEntry> chatEntries,
-        IReadOnlyCollection<ChatMessageModel> oldItems,
-        long lastReadEntryId,
-        bool hasVeryFirstItem,
-        TimeZoneConverter timeZoneConverter,
-        IReadOnlyDictionary<Symbol, Media.LinkPreview> linkPreviews)
-    {
-        var result = new List<ChatMessageModel>(chatEntries.Count);
-        var isBlockStart = true;
-        var lastDate = default(DateOnly);
-        var isPrevUnread = true;
-        var isPrevAudio = (bool?)false;
-        var isPrevForward = false;
-        var prevForwardChatId = ChatId.None;
-        var oldItemsMap = oldItems.ToDictionary(i => i.Key, i => i);
-        var addWelcomeBlock = hasVeryFirstItem;
-        for (var index = 0; index < chatEntries.Count; index++) {
-            var entry = chatEntries[index];
-            var isLastEntry = index == chatEntries.Count - 1;
-            var nextEntry = isLastEntry ? null : chatEntries[index + 1];
-
-            var date = DateOnly.FromDateTime(timeZoneConverter.ToLocalTime(entry.BeginsAt));
-            var isBlockEnd = ShouldSplit(entry, nextEntry);
-            var isForward = !entry.ForwardedAuthorId.IsNone;
-            var isForwardFromOtherChat = prevForwardChatId != entry.ForwardedChatEntryId.ChatId;
-            var isForwardBlockStart = (isBlockStart && isForward) || (isForward && (!isPrevForward || isForwardFromOtherChat));
-            var isUnread = entry.LocalId > lastReadEntryId;
-            var isAudio = entry.AudioEntryId != null || entry.IsStreaming;
-            var isEntryKindChanged = isPrevAudio is not { } vIsPrevAudio || (vIsPrevAudio ^ isAudio);
-            var addDateLine = date != lastDate && (hasVeryFirstItem || index != 0);
-            if (addWelcomeBlock) {
-                result.Add(new ChatMessageModel(entry) {
-                    ReplacementKind = ChatMessageReplacementKind.WelcomeBlock,
-                });
-                addWelcomeBlock = false;
-            }
-            if (isUnread && !isPrevUnread)
-                AddItem(new ChatMessageModel(entry) {
-                    ReplacementKind = ChatMessageReplacementKind.NewMessagesLine,
-                });
-            if (addDateLine)
-                AddItem(new ChatMessageModel(entry) {
-                    ReplacementKind = ChatMessageReplacementKind.DateLine,
-                    DateLineDate = date,
-                });
-
-            {
-                var item = new ChatMessageModel(entry) {
-                    IsBlockStart = isBlockStart,
-                    IsBlockEnd = isBlockEnd,
-                    HasEntryKindSign = isEntryKindChanged || (isBlockStart && isAudio),
-                    IsForwardBlockStart = isForwardBlockStart,
-                    LinkPreview = linkPreviews.GetValueOrDefault(entry.LinkPreviewId),
-                };
-                AddItem(item);
-            }
-
-            isPrevUnread = isUnread;
-            isBlockStart = isBlockEnd;
-            lastDate = date;
-            isPrevAudio = isAudio;
-            isPrevForward = isForward;
-            prevForwardChatId = entry.ForwardedChatEntryId.ChatId;
-        }
-
-        return result;
-
-        void AddItem(ChatMessageModel item) {
-            var oldItem = oldItemsMap.GetValueOrDefault(item.Key);
-            if (oldItem != null && oldItem.Equals(item))
-                item = oldItem;
-            result.Add(item);
-        }
-
-        bool ShouldSplit(
-            ChatEntry entry,
-            ChatEntry? nextEntry)
-        {
-            if (nextEntry == null)
-                return false;
-            if (entry.AuthorId != nextEntry.AuthorId)
-                return true;
-
-            var prevEndsAt = entry.EndsAt ?? entry.BeginsAt;
-            return nextEntry.BeginsAt - prevEndsAt >= BlockSplitPauseDuration;
-        }
-    }
->>>>>>> 8d87e8bb
 }