--- conflicted
+++ resolved
@@ -52,11 +52,7 @@
             <div class="flex-1 overflow-hidden">
                 @if (showHeader || isReply) {
                     <div class="flex-x items-baseline header chat-message-header ml-1">
-<<<<<<< HEAD
-                        <AuthorName Id="@entry.AuthorId" Class="author-name"/>
-=======
-                        <AuthorName AuthorId="@entry.AuthorId"Class="chat-message-author-name" />
->>>>>>> 788fc93d
+                        <AuthorName AuthorId="@entry.AuthorId" Class="chat-message-author-name" />
                         <LiveTimeDeltaText Class="chat-message-timestamp min-w-fit px-2" Moment="@entry.BeginsAt"/>
                         @* &nbsp; *@
                         @* <span class="text-02 opacity-20 text-xxs">id=@entry.Id</span> *@
