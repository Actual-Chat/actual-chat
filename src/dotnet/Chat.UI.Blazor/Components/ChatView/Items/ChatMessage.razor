--- conflicted
+++ resolved
@@ -44,13 +44,8 @@
             }
             <div class="flex-1 overflow-hidden">
                 @if (showHeader || isReply) {
-<<<<<<< HEAD
-                    <div class="header chat-message-header ml-1">
+                    <div class="grid header chat-message-header ml-1">
                         <AuthorName AuthorId="@entry.AuthorId" Class="author-name"/>
-=======
-                    <div class="grid header chat-message-header ml-1">
-                        <ChatAuthorName AuthorId="@entry.AuthorId" Class="author-name"/>
->>>>>>> 791cfd2f
                         <LiveTimeDeltaText Class="chat-message-timestamp" Moment="@entry.BeginsAt"/>
                         @* &nbsp; *@
                         @* <span class="text-02 opacity-20 text-xxs">id=@entry.Id</span> *@
