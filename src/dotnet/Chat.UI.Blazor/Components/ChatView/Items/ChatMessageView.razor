--- conflicted
+++ resolved
@@ -90,17 +90,10 @@
                 var timestamp = DateTimeConverter.ToLocalTime(entry.BeginsAt).ToShortTimeString();
                 <div class="c-empty">
                     <span class="chat-message-timestamp-on-hover">@timestamp</span>
-<<<<<<< HEAD
-                    @if (m.IsUnreadMessage) {
-                        <ChatMessageSendingStatus
-                            Status="@ChatMessageSendingStatus.MessageStatus.Unread"
-                            IsDotOnly="true"/>
-=======
                     @if (m.IsUnreadByOthers) {
                         <ChatMessageSendingStatus
                             Status="@ChatMessageSendingStatus.MessageStatus.Unread"
                             IsDotOnly="@(!isUnreadByOthersBlockStart)"/>
->>>>>>> 5bfca4ad
                     }
                 </div>
             }
@@ -110,15 +103,10 @@
                 <div class="c-author-header">
                     <AuthorName AuthorSid="@entry.AuthorId" Class="chat-message-author-name"/>
                     <LiveTimeDeltaText Class="chat-message-timestamp min-w-fit" Moment="@entry.BeginsAt"/>
-<<<<<<< HEAD
-                    @if (m.IsUnreadMessage) {
-                        <ChatMessageSendingStatus Status="@ChatMessageSendingStatus.MessageStatus.Unread" />
-=======
                     @if (m.IsUnreadByOthers) {
                         <ChatMessageSendingStatus
                             Status="@ChatMessageSendingStatus.MessageStatus.Unread"
                             IsDotOnly="@(!isUnreadByOthersBlockStart)"/>
->>>>>>> 5bfca4ad
                     }
                     @* <div class="text-02 opacity-20 text-xxs">id=@entry.Id</div> *@
                 </div>
