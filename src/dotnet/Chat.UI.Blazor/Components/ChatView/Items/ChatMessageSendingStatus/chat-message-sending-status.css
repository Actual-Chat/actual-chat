.chat-message-sending-status {
<<<<<<< HEAD
    @apply flex-none inline-flex flex-row items-center gap-x-1;
=======
    @apply flex-none inline-flex flex-row items-center gap-x-0.5;
    @apply h-4;
>>>>>>> 5bfca4ad
    @apply px-1;
    @apply rounded-full;
    @apply overflow-hidden;
    @apply bg-hover;
    @apply text-xs text-primary;
}
<<<<<<< HEAD
.chat-message-sending-status.only-dot {
=======
body.hoverable .chat-message:hover .chat-message-sending-status,
body.hoverable .chat-message.mention:hover .chat-message-sending-status {
    @apply hidden;
}
.chat-message-sending-status.only-dot {
    @apply self-end;
    @apply pl-0;
>>>>>>> 5bfca4ad
    @apply bg-transparent;
}
.chat-message-sending-status i {
    @apply text-xs;
}
.chat-message-sending-status .sending-circle {
    @apply w-1 h-1;
    @apply rounded-full;
    @apply bg-primary;
}
.chat-message:hover > .c-author-badge > .c-empty .only-dot {
    @apply hidden;
}<|MERGE_RESOLUTION|>--- conflicted
+++ resolved
@@ -1,19 +1,12 @@
 .chat-message-sending-status {
-<<<<<<< HEAD
-    @apply flex-none inline-flex flex-row items-center gap-x-1;
-=======
     @apply flex-none inline-flex flex-row items-center gap-x-0.5;
     @apply h-4;
->>>>>>> 5bfca4ad
     @apply px-1;
     @apply rounded-full;
     @apply overflow-hidden;
     @apply bg-hover;
     @apply text-xs text-primary;
 }
-<<<<<<< HEAD
-.chat-message-sending-status.only-dot {
-=======
 body.hoverable .chat-message:hover .chat-message-sending-status,
 body.hoverable .chat-message.mention:hover .chat-message-sending-status {
     @apply hidden;
@@ -21,7 +14,6 @@
 .chat-message-sending-status.only-dot {
     @apply self-end;
     @apply pl-0;
->>>>>>> 5bfca4ad
     @apply bg-transparent;
 }
 .chat-message-sending-status i {
