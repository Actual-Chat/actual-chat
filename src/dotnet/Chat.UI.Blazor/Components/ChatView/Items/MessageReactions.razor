--- conflicted
+++ resolved
@@ -39,20 +39,7 @@
         if (summaries.Length == 0)
             return new Model(false, summaries);
 
-<<<<<<< HEAD
-        var authors = await summaries
-            .SelectMany(x => x.FirstAuthorIds)
-            .Distinct()
-            .Select(x => Authors.Get(Session, ChatEntry.ChatId, x, cancellationToken))
-            .Collect()
-            .ConfigureAwait(false);
-        var authorMap = authors.SkipNullItems().ToDictionary(x => x.Id);
-        var tooltips = summaries.ToDictionary(x => x.Emoji, x => GenerateTooltip(x, authorMap));
-        // TODO: use popup with <AuthorCircle/>  instead of tooltip
-        return new Model(true, summaries, tooltips);
-=======
         return new Model(true, summaries);
->>>>>>> 791cfd2f
     }
 
     private Task ToggleReaction(string emoji) {
@@ -63,14 +50,5 @@
         }));
     }
 
-<<<<<<< HEAD
-    private string GenerateTooltip(ReactionSummary reactionSummary, Dictionary<Symbol, Author> authorMap)
-        => ZString.Join(
-            Environment.NewLine,
-            reactionSummary.FirstAuthorIds.Select(x => $"{authorMap[x].Avatar.Name} {reactionSummary.Emoji}"));
-
-    public record Model(bool HasReactions, ImmutableArray<ReactionSummary> Reactions, Dictionary<string, string> Tooltips);
-=======
     public record Model(bool HasReactions, ImmutableArray<ReactionSummary> Reactions);
->>>>>>> 791cfd2f
 }