--- conflicted
+++ resolved
@@ -52,13 +52,10 @@
     @apply flex gap-x-1;
 }
 
-<<<<<<< HEAD
-=======
 .chat-message:has(.message-link-preview) .url-markup {
     @apply hidden;
 }
 
->>>>>>> 96a5e0c7
 .chat-message-author-name {
     @apply max-h-6 overflow-hidden truncate;
     @apply font-bold text-03;
