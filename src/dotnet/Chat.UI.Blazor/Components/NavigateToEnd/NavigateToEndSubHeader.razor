@namespace ActualChat.Chat.UI.Blazor.Components
@inherits ComputedStateComponent<NavigateToEndSubHeader.Model>
@{
    var m = State.ValueOrDefault;
    if (m is not { IsVisible: true })
        return;
}

<div class="navigate-to-end-sub-header">
    <ButtonRound Tooltip="Navigate to the last message" Click="OnClick">
        <i class="fa fa-angle-down"></i>
    </ButtonRound>
</div>

@code {
    [Inject] private IChats Chats { get; init; } = null!;
    [Inject] private ChatUI ChatUI { get; init; } = null!;
    [Inject] private UIEventHub UIEventHub { get; init; } = null!;
    [Inject] private Session Session { get; init; } = null!;

    protected override async Task<Model> ComputeState(CancellationToken cancellationToken) {
<<<<<<< HEAD
        var chatId = await ChatUI.SelectedChatId.Use(cancellationToken).ConfigureAwait(false);
        if (chatId.IsNone)
            return Model.Invisible;

        var chat = await ChatUI.GetState(chatId, false, cancellationToken).ConfigureAwait(false);
        if (chat == null)
            return Model.Invisible;

        var visibleRange = await ChatUI.VisibleIdRange.Use(cancellationToken).ConfigureAwait(false);
        if (visibleRange.IsEmpty)
            return Model.Invisible;

        var lastEntryId = chat.News.LastTextEntry?.Id ?? default;
        if (lastEntryId.IsNone || lastEntryId.LocalId <= visibleRange.End)
            return Model.Invisible;
=======
        var isLastEntryVisible = await ChatUI.IsEndAnchorVisible.Use(cancellationToken);
        if (isLastEntryVisible)
            return new(false);

        var summary = await Chats.GetSummary(Session, Chat.Id, cancellationToken);
        var lastEntryId = summary?.LastTextEntry?.Id ?? 0;
>>>>>>> 81438aee

        return new(true, lastEntryId);
    }

    private async Task OnClick() {
        var lastEntryId = State.LatestNonErrorValue.LastEntryId;
        if (lastEntryId.IsNone)
            return;

        await UIEventHub.Publish(new NavigateToChatEntryEvent(lastEntryId));
        ChatUI.HighlightedChatEntryId.Value = lastEntryId.LocalId;
    }

    public sealed record Model(bool IsVisible, ChatEntryId LastEntryId)
    {
        public static Model Invisible { get; } = new(false, default);
    };
}<|MERGE_RESOLUTION|>--- conflicted
+++ resolved
@@ -19,30 +19,21 @@
     [Inject] private Session Session { get; init; } = null!;
 
     protected override async Task<Model> ComputeState(CancellationToken cancellationToken) {
-<<<<<<< HEAD
         var chatId = await ChatUI.SelectedChatId.Use(cancellationToken).ConfigureAwait(false);
         if (chatId.IsNone)
             return Model.Invisible;
 
-        var chat = await ChatUI.GetState(chatId, false, cancellationToken).ConfigureAwait(false);
+        var isEndAnchorVisible = await ChatUI.IsEndAnchorVisible.Use(cancellationToken).ConfigureAwait(false);
+        if (isEndAnchorVisible)
+            return Model.Invisible;
+
+        var chat = await ChatUI.Get(chatId, cancellationToken).ConfigureAwait(false);
         if (chat == null)
             return Model.Invisible;
 
-        var visibleRange = await ChatUI.VisibleIdRange.Use(cancellationToken).ConfigureAwait(false);
-        if (visibleRange.IsEmpty)
+        var lastEntryId = chat.News.LastTextEntry?.Id ?? default;
+        if (lastEntryId.IsNone)
             return Model.Invisible;
-
-        var lastEntryId = chat.News.LastTextEntry?.Id ?? default;
-        if (lastEntryId.IsNone || lastEntryId.LocalId <= visibleRange.End)
-            return Model.Invisible;
-=======
-        var isLastEntryVisible = await ChatUI.IsEndAnchorVisible.Use(cancellationToken);
-        if (isLastEntryVisible)
-            return new(false);
-
-        var summary = await Chats.GetSummary(Session, Chat.Id, cancellationToken);
-        var lastEntryId = summary?.LastTextEntry?.Id ?? 0;
->>>>>>> 81438aee
 
         return new(true, lastEntryId);
     }
