@namespace ActualChat.Chat.UI.Blazor.Components
@implements IChatMessageEditorBackend
@using ActualChat.Chat.UI.Blazor.Services
@using ActualChat.Audio.UI.Blazor.Components
<<<<<<< HEAD
@using ActualChat.Playback
@inject IChatServiceFacade _chats
=======
@implements IAsyncDisposable
@inject IChatService _chats
>>>>>>> 3d862c13
@inject Session _session
@inject UICommandRunner _cmd
@inject IJSRuntime _js

<div class="sticky bottom-0 self-end bg-white w-full">
    <div class="flex flex-row justify-between mx-3 my-2" @onkeydown="OnKeyDown">
<<<<<<< HEAD
        <MediaPlayerToggle Player="RealtimePlayer" />
        <div @ref="_ref" class="flex-1 p-2 ml-1 mr-1 outline-none rounded-xl border-2 break-all border-gray-400 hover:border-gray-500 focus:border-gray-800 border-opacity-25" autocomplete="off" autocorrect="off" spellcheck="true" aria-expanded="false" aria-autocomplete="list" aria-multiline="true" aria-label="Message" dir="auto" contenteditable="true" role="textbox"></div>
        <div class="flex flex-row h-full px-1 justify-center justify-items-center">
            <button @onclick="Post" class="message-submit block px-3 py-2 text-green-500">
                <svg class="items-center fill-current" xmlns="http://www.w3.org/2000/svg" width="28" height="28" viewBox="0 0 28 28">
                    <path d="M24 0l-6 22-8.129-7.239 7.802-8.234-10.458 7.227-7.215-1.754 24-12zm-15 16.668v7.332l3.258-4.431-3.258-2.901z" />
                </svg>
            </button>
            <AudioRecorder ChatId="@ChatId" />
=======
        <AuthorizeView>
            <Authorized>
                @if (RealtimePlayer != null) {
                    <ChatMediaPlayerToggle Player="RealtimePlayer"/>
                }
                <div @ref="_ref" class="flex-1 p-2 ml-1 mr-1 outline-none rounded-xl border-2 break-all border-gray-400 hover:border-gray-500 focus:border-gray-800 border-opacity-25" autocomplete="off" autocorrect="off" spellcheck="true" aria-expanded="false" aria-autocomplete="list" aria-multiline="true" aria-label="Message" dir="auto" contenteditable="true" role="textbox"></div>
            </Authorized>
            <NotAuthorized>
                <div class="flex-1 p-2 mr-1 outline-none rounded-xl border-2 break-all border-gray-300 hover:border-gray-200 bg-gray-100 border-opacity-10"></div>
            </NotAuthorized>
        </AuthorizeView>
        <div class="flex flex-row h-full px-1 justify-center justify-items-center">
            <AuthorizeView>
                <Authorized>
                    <button @onclick="Post" class="message-submit block px-3 py-2 text-green-500">
                        <svg class="items-center fill-current" xmlns="http://www.w3.org/2000/svg" width="28" height="28" viewBox="0 0 28 28">
                            <path d="M24 0l-6 22-8.129-7.239 7.802-8.234-10.458 7.227-7.215-1.754 24-12zm-15 16.668v7.332l3.258-4.431-3.258-2.901z"/>
                        </svg>
                    </button>
                    <AudioRecorder ChatId="@ChatId"/>
                </Authorized>
                <NotAuthorized>
                    <SignInDropdown Why="to chat" CssClass="px-3"/>
                </NotAuthorized>
            </AuthorizeView>
>>>>>>> 3d862c13
        </div>
    </div>
</div>

@code {
    // TODO(AY): Add some store that remembers typed messages
    private string Message { get; set; } = "";

    private ElementReference _ref;
    private IJSObjectReference? _jsRef = null;
    private DotNetObjectReference<IChatMessageEditorBackend> _blazorRef = null!;

    [Parameter]
    public string ChatId { get; set; } = "";
    [Parameter]
    public ChatMediaPlayer? RealtimePlayer { get; set; }

    public async ValueTask DisposeAsync() {
        if (_jsRef != null)
            await _jsRef.DisposeSilentlyAsync().ConfigureAwait(true);
        _blazorRef?.Dispose();
    }

    private async Task Post() {
        if (ChatId.IsNullOrEmpty() || Message.IsNullOrEmpty())
            return;
        var (_, ce) = await _cmd.Run(new IChatServiceFacade.CreateEntryCommand(_session, ChatId, Message));
        if (ce.IsFailed)
            return;
        Message = "";
        if (_jsRef != null)
            await _jsRef.InvokeVoidAsync("clearMessage", Array.Empty<object?>());
    }

    private Task OnKeyDown(KeyboardEventArgs args) {
        if (args.Key == "Enter" && args.ShiftKey == false) {
            return Post();
        }
        return Task.CompletedTask;
    }

    protected override async Task OnAfterRenderAsync(bool firstRender) {
        if (firstRender) {
            _blazorRef = DotNetObjectReference.Create<IChatMessageEditorBackend>(this);
        }
        if (!_ref.Id.IsNullOrEmpty() && _jsRef == null) {
            _jsRef = await _js.InvokeAsync<IJSObjectReference>($"{ChatBlazorUIModule.ImportName}.ChatMessageEditor.create", _ref, _blazorRef);
            await _jsRef.InvokeVoidAsync("addEventListener", Array.Empty<object?>());
        }
    }

    [JSInvokable]
    public void SetMessage(string message) {
        if (message.IsNullOrEmpty() || message == Message) return;

        Message = message;
        StateHasChanged();
    }

}<|MERGE_RESOLUTION|>--- conflicted
+++ resolved
@@ -2,56 +2,25 @@
 @implements IChatMessageEditorBackend
 @using ActualChat.Chat.UI.Blazor.Services
 @using ActualChat.Audio.UI.Blazor.Components
-<<<<<<< HEAD
-@using ActualChat.Playback
+@implements IAsyncDisposable
 @inject IChatServiceFacade _chats
-=======
-@implements IAsyncDisposable
-@inject IChatService _chats
->>>>>>> 3d862c13
 @inject Session _session
 @inject UICommandRunner _cmd
 @inject IJSRuntime _js
 
 <div class="sticky bottom-0 self-end bg-white w-full">
     <div class="flex flex-row justify-between mx-3 my-2" @onkeydown="OnKeyDown">
-<<<<<<< HEAD
-        <MediaPlayerToggle Player="RealtimePlayer" />
+        @if (RealtimePlayer != null) {
+            <ChatMediaPlayerToggle Player="RealtimePlayer"/>
+        }
         <div @ref="_ref" class="flex-1 p-2 ml-1 mr-1 outline-none rounded-xl border-2 break-all border-gray-400 hover:border-gray-500 focus:border-gray-800 border-opacity-25" autocomplete="off" autocorrect="off" spellcheck="true" aria-expanded="false" aria-autocomplete="list" aria-multiline="true" aria-label="Message" dir="auto" contenteditable="true" role="textbox"></div>
         <div class="flex flex-row h-full px-1 justify-center justify-items-center">
             <button @onclick="Post" class="message-submit block px-3 py-2 text-green-500">
                 <svg class="items-center fill-current" xmlns="http://www.w3.org/2000/svg" width="28" height="28" viewBox="0 0 28 28">
-                    <path d="M24 0l-6 22-8.129-7.239 7.802-8.234-10.458 7.227-7.215-1.754 24-12zm-15 16.668v7.332l3.258-4.431-3.258-2.901z" />
+                    <path d="M24 0l-6 22-8.129-7.239 7.802-8.234-10.458 7.227-7.215-1.754 24-12zm-15 16.668v7.332l3.258-4.431-3.258-2.901z"/>
                 </svg>
             </button>
-            <AudioRecorder ChatId="@ChatId" />
-=======
-        <AuthorizeView>
-            <Authorized>
-                @if (RealtimePlayer != null) {
-                    <ChatMediaPlayerToggle Player="RealtimePlayer"/>
-                }
-                <div @ref="_ref" class="flex-1 p-2 ml-1 mr-1 outline-none rounded-xl border-2 break-all border-gray-400 hover:border-gray-500 focus:border-gray-800 border-opacity-25" autocomplete="off" autocorrect="off" spellcheck="true" aria-expanded="false" aria-autocomplete="list" aria-multiline="true" aria-label="Message" dir="auto" contenteditable="true" role="textbox"></div>
-            </Authorized>
-            <NotAuthorized>
-                <div class="flex-1 p-2 mr-1 outline-none rounded-xl border-2 break-all border-gray-300 hover:border-gray-200 bg-gray-100 border-opacity-10"></div>
-            </NotAuthorized>
-        </AuthorizeView>
-        <div class="flex flex-row h-full px-1 justify-center justify-items-center">
-            <AuthorizeView>
-                <Authorized>
-                    <button @onclick="Post" class="message-submit block px-3 py-2 text-green-500">
-                        <svg class="items-center fill-current" xmlns="http://www.w3.org/2000/svg" width="28" height="28" viewBox="0 0 28 28">
-                            <path d="M24 0l-6 22-8.129-7.239 7.802-8.234-10.458 7.227-7.215-1.754 24-12zm-15 16.668v7.332l3.258-4.431-3.258-2.901z"/>
-                        </svg>
-                    </button>
-                    <AudioRecorder ChatId="@ChatId"/>
-                </Authorized>
-                <NotAuthorized>
-                    <SignInDropdown Why="to chat" CssClass="px-3"/>
-                </NotAuthorized>
-            </AuthorizeView>
->>>>>>> 3d862c13
+            <AudioRecorder ChatId="@ChatId"/>
         </div>
     </div>
 </div>
@@ -110,5 +79,4 @@
         Message = message;
         StateHasChanged();
     }
-
 }