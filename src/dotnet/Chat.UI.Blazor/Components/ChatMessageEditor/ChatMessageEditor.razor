@namespace ActualChat.Chat.UI.Blazor.Components
@implements IChatMessageEditorBackend
@implements IAsyncDisposable
@using ActualChat.Chat.UI.Blazor.Services
@using ActualChat.Audio.UI.Blazor.Components
@using ActualChat.Chat.UI.Blazor.Events
@using ActualChat.Chat.UI.Blazor.Module
@using ActualChat.Contacts
@using ActualChat.Hosting
@using ActualChat.Kvas
@using ActualChat.MediaPlayback
@using ActualChat.Search
@using Stl.Locking

@{
    var editorCls = "";
    if (ScreenSize.IsNarrow())
        editorCls = "narrow";
    if (ScreenSize.IsWide())
        editorCls = "wide";
}

<OnUIEvent TEvent="@FocusChatMessageEditorEvent" Handler="OnFocusChatMessageEditorEvent" />
<OnUIEvent TEvent="@EditChatMessageEvent" Handler="OnEditChatMessageEvent" />
<OnUIEvent TEvent="@CancelChatMessageEditEvent" Handler="OnCancelChatMessageEditEvent" />
<div @ref="Ref" class="chat-message-editor min-h-auto @editorCls">
    <MentionListManager @key="@MentionListManagerKey" SearchProvider="@MarkupHub.ChatMentionSearchProvider">
        <AttachmentList
            @key="AttachmentListKey"
            @ref="AttachmentListRef"
            RemoveClick="@(a => RemoveAttachment(a))"
            ClearClick="@(_ => ClearAttachments())"
            PostClick="@(_ => Post())"/>
        <LinkedMessagePanel />
        <div class="flex-none flex-x justify-items-stretch items-stretch w-full p-0 md:px-3 md:py-2 gap-x-2.5">
            <div class="-flex-y w-full overflow-x-hidden">
                <div class="flex-x gap-x-1.5 px-2 md:px-0 my-1 md:my-0">
                    <div class="post-panel flex-auto">
                        <div class="flex-x attach-dropdown">
                            <ButtonRound Class="attach-btn" Click="@(() => ShowFilePicker())">
                                <i class="icon-attach-2 text-2xl"></i>
                            </ButtonRound>
                            <input class="file-picker" type="file" hidden multiple/>
                        </div>
                        <label for="message-input" class="flex-auto flex-x justify-items-stretch items-center">
                            <MarkupEditor
                                @key="MarkupEditorKey"
                                @ref="MarkupEditorRef"
                                HtmlConverter="@HtmlConverter"
                                Id="message-input"
                                Class="message-input -flex-y"
                                Autofocus="Autofocus"
                                Placeholder="@("#" + Chat.Title)"
                                Post="text => Post(text)"
                                Cancel="@(() => OnCancel())"
                                OpenPrevious="OnOpenPrevious"/>
                        </label>
                        <button class="btn btn-round post-message swiftclick-ignore"
                                @onmousedown="@(_ => Post())"
                                @onmousedown:preventDefault="true">
                            <i class="icon-paper-plane text-2xl"></i>
                        </button>
                        <NotifyCallPanel @ref="NotifyCallPanelRef" Class="flex-1"/>
                    </div>
                </div>
                @if (ScreenSize.IsNarrow()) {
                    <ChatAudioPanel/>
                }
            </div>
            @if (ScreenSize.IsWide()) {
                <ChatAudioPanel/>
            }
        </div>
    </MentionListManager>
</div>

@code {
    private AsyncLock _lastReadEntrySync = new(ReentryMode.CheckedPass);

    private static object MentionListManagerKey { get; } = new();
    private static object AttachmentListKey { get; } = new();
    private static object MarkupEditorKey { get; } = new();

    private bool Autofocus => ScreenSize.IsWide();
    private DotNetObjectReference<IChatMessageEditorBackend> BlazorRef { get; set; } = null!;
    private IJSObjectReference JSRef { get; set; } = null!;
    private ElementReference Ref { get; set; }
    private MarkupEditor MarkupEditorRef { get; set; } = null!;
    private AttachmentList AttachmentListRef { get; set; } = null!;
    private NotifyCallPanel NotifyCallPanelRef { get; set; } = null!;
    private MarkupEditorHtmlConverter HtmlConverter => MarkupHub.MarkupEditorHtmlConverter;
    private SyncedStateLease<long?>? ReadState { get; set; } = null!;

    [Inject] private Session Session { get; init; } = null!;
    [Inject] private IChats Chats { get; init; } = null!;
    [Inject] private IAuthors Authors { get; init; } = null!;
    [Inject] private IContacts Contacts { get; init; } = null!;
    [Inject] private MarkupHub MarkupHub { get; init; } = null!;
    [Inject] private ChatUI ChatUI { get; init; } = null!;
    [Inject] private ErrorUI ErrorUI { get; init; } = null!;
    [Inject] private UICommander UICommander { get; init; } = null!;
    [Inject] private MomentClockSet Clocks { get; init; } = null!;
    [Inject] private IJSRuntime JS { get; init; } = null!;

    [CascadingParameter] public Chat Chat { get; set; } = null!;
    [CascadingParameter] public ScreenSize ScreenSize { get; set; }

    public async ValueTask DisposeAsync() {
        await JSRef.DisposeSilentlyAsync("dispose");
        JSRef = null!;
        BlazorRef.DisposeSilently();
        BlazorRef = null!;

        using (await _lastReadEntrySync.Lock()) {
            ReadState?.DisposeSilently();
            ReadState = null!;
        }
    }

    protected override async Task OnParametersSetAsync() {
        var chatId = Chat.Id;
        using (await _lastReadEntrySync.Lock()) {
            var oldChatId = MarkupHub.ChatId;
            if (oldChatId.IsEmpty)
                MarkupHub.ChatId = chatId; // initially set chat id for mentions.
            if (oldChatId == chatId)
                return;

<<<<<<< HEAD
            ReadState.DisposeSilently();
            ReadState = null;
            ReadState = await ChatUI.LeaseReadState(Chat.Id, default);
            MarkupHub.ChatId = Chat.Id;
=======
            LastReadEntryState.DisposeSilently();
            LastReadEntryState = null;
            LastReadEntryState = await ChatUI.LeaseLastReadEntryState(chatId, default);
            MarkupHub.ChatId = chatId;
>>>>>>> 20e7ccd9
        }

        if (JSRef != null!) {
            // Only when rendered
            await ClearAttachments();
            await MarkupEditorRef.Clear(Autofocus);
        }
    }

    protected override async Task OnAfterRenderAsync(bool firstRender) {
        if (firstRender) {
            BlazorRef = DotNetObjectReference.Create<IChatMessageEditorBackend>(this);
            JSRef = await JS.InvokeAsync<IJSObjectReference>(
                $"{ChatBlazorUIModule.ImportName}.ChatMessageEditor.create",
                Ref, BlazorRef);
            await MarkupEditorRef.WhenReady;
            await JSRef.InvokeVoidAsync("onMarkupEditorReady", MarkupEditorRef.JSRef);
        }
    }

    // Backend API

    [JSInvokable]
    public void CloseNotifyPanel()
        => NotifyCallPanelRef.Close();

    [JSInvokable]
    public bool AddAttachment(int id, string url, string? fileName, string? fileType, int length)
        => AttachmentListRef.Add(id, url, fileName, fileType, length);

    // Private methods

    private async Task Post(string? text = null) {
        using var __ = await _lastReadEntrySync.Lock();
        text ??= await MarkupEditorRef.GetText();
        text = text.Trim();
        var attachments = AttachmentListRef.Attachments;
        if (text.IsNullOrEmpty() && !attachments.Any())
            return;

        try {
            AttachmentListRef.Attachments = ImmutableArray<Attachment>.Empty;
            _ = MarkupEditorRef.Clear();

            var linkedChatEntry = ChatUI.LinkedChatEntry.Value;
            var chatEntry = linkedChatEntry?.Entry;
            ChatUI.LinkedChatEntry.Value = null;
            _ = UICommander.RunNothing();

            long readEntryId;
            if (linkedChatEntry?.Type == ChatEntryLinkType.Edit) {
                if (chatEntry == null)
                    throw new InternalError("Linked chat entry points to null entry.");
                await UICommander.Run(new IChats.UpsertTextEntryCommand(Session, chatEntry.ChatId, chatEntry.LocalId, text));
                readEntryId = chatEntry.LocalId;

            } else {
                readEntryId = await JSRef.InvokeAsync<long>("post", Chat.Id, text, chatEntry?.Id);
            }

<<<<<<< HEAD
            if (ReadState != null)
                ReadState.Value = readEntryId;
=======
            if (LastReadEntryState != null && LastReadEntryState.Value < entryId)
                LastReadEntryState.Value = entryId;
>>>>>>> 20e7ccd9
            _ = ChatUI.AddActiveChat(Chat.Id);
            await ClearAttachments();
        }
        catch (Exception e) {
            AttachmentListRef.Attachments = attachments;
            ErrorUI.ShowError(e);
        }
    }

    private async Task Edit(ChatEntry chatEntry, CancellationToken cancellationToken)
    {
        ChatUI.LinkedChatEntry.Value = new(ChatEntryLinkType.Edit, chatEntry);
        _ = UICommander.RunNothing();
        await MarkupEditorRef.SetText(chatEntry.Content, true);
    }

    private ValueTask ShowFilePicker()
        => JSRef.InvokeVoidAsync("showFilePicker");

    private ValueTask RemoveAttachment(Attachment attachment) {
        AttachmentListRef.Attachments = AttachmentListRef.Attachments.Remove(attachment);
        return JSRef.InvokeVoidAsync("removeAttachment", attachment.Id);
    }

    private ValueTask ClearAttachments() {
        AttachmentListRef.Attachments = ImmutableArray<Attachment>.Empty;
        return JSRef.InvokeVoidAsync("clearAttachments");
    }

    // Event handlers

    private async Task OnOpenPrevious() {
        var chatId = ChatUI.SelectedChatId.Value;
        if (chatId.IsNone)
            return;

        var author = await Authors.GetOwn(Session, chatId, CancellationToken.None);
        if (author == null)
            return;

        var chatIdRange = await Chats.GetIdRange(Session, chatId, ChatEntryKind.Text, CancellationToken.None);
        var idTileLayer = ChatEntryReader.IdTileStack.Layers[1]; // 5*4 = scan by 20 entries
        var chatEntryReader = Chats.NewEntryReader(Session, chatId, ChatEntryKind.Text, idTileLayer);
        var lastEditableEntry = await chatEntryReader.GetLast(
            chatIdRange,
            x => x.AuthorId == author.Id && !x.AudioEntryId.HasValue && x.StreamId.IsEmpty,
            1000, // Max. 1000 entries to scan upwards
            CancellationToken.None);
        if (lastEditableEntry == null)
            return;

        await Edit(lastEditableEntry, CancellationToken.None);
    }

    private async Task OnCancel(CancellationToken cancellationToken = default)
    {
        ChatUI.LinkedChatEntry.Value = null;
        _ = UICommander.RunNothing();
        await MarkupEditorRef.Clear(true);
    }

    // UIEventHub event handlers

    private async Task OnFocusChatMessageEditorEvent(FocusChatMessageEditorEvent @event, CancellationToken cancellationToken)
        => await MarkupEditorRef.Focus();

    private async Task OnEditChatMessageEvent(EditChatMessageEvent @event, CancellationToken cancellationToken) {
        var chatEntry = @event.ChatEntry;
        await Edit(chatEntry, cancellationToken);
    }

    private async Task OnCancelChatMessageEditEvent(CancelChatMessageEditEvent @event, CancellationToken cancellationToken) {
        await OnCancel(cancellationToken);
    }
}<|MERGE_RESOLUTION|>--- conflicted
+++ resolved
@@ -121,22 +121,15 @@
         var chatId = Chat.Id;
         using (await _lastReadEntrySync.Lock()) {
             var oldChatId = MarkupHub.ChatId;
-            if (oldChatId.IsEmpty)
+            if (oldChatId.IsNone)
                 MarkupHub.ChatId = chatId; // initially set chat id for mentions.
             if (oldChatId == chatId)
                 return;
 
-<<<<<<< HEAD
             ReadState.DisposeSilently();
             ReadState = null;
-            ReadState = await ChatUI.LeaseReadState(Chat.Id, default);
-            MarkupHub.ChatId = Chat.Id;
-=======
-            LastReadEntryState.DisposeSilently();
-            LastReadEntryState = null;
-            LastReadEntryState = await ChatUI.LeaseLastReadEntryState(chatId, default);
+            ReadState = await ChatUI.LeaseReadState(chatId, default);
             MarkupHub.ChatId = chatId;
->>>>>>> 20e7ccd9
         }
 
         if (JSRef != null!) {
@@ -197,13 +190,8 @@
                 readEntryId = await JSRef.InvokeAsync<long>("post", Chat.Id, text, chatEntry?.Id);
             }
 
-<<<<<<< HEAD
-            if (ReadState != null)
+            if (ReadState != null && ReadState.Value < readEntryId)
                 ReadState.Value = readEntryId;
-=======
-            if (LastReadEntryState != null && LastReadEntryState.Value < entryId)
-                LastReadEntryState.Value = entryId;
->>>>>>> 20e7ccd9
             _ = ChatUI.AddActiveChat(Chat.Id);
             await ClearAttachments();
         }
