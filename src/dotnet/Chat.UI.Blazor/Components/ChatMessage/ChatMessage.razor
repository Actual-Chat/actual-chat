--- conflicted
+++ resolved
@@ -1,9 +1,6 @@
 @namespace ActualChat.Chat.UI.Blazor.Components
-<<<<<<< HEAD
 @using TaskExt = Stl.Async.TaskExt
-=======
 @using ActualChat.Users
->>>>>>> 3d862c13
 @inherits ComputedStateComponent<ChatMessageModel>
 
 @{
@@ -23,17 +20,11 @@
             }
         </div>
     </div>
-<<<<<<< HEAD
-}
-else
-{
+} else {
     var picture = string.IsNullOrWhiteSpace(model.AuthorInfo.Picture)
         ? "//eu.ui-avatars.com/api/?background=random&bold=true&length=1&name=" + model.AuthorInfo.Name
         : model.AuthorInfo.Picture;
 
-=======
-} else {
->>>>>>> 3d862c13
     <div class="flex items-start mb-4 text-sm">
         <img src="@picture" class="w-10 h-10 rounded-full mr-3 select-none">
         <div class="flex-1 overflow-hidden">
@@ -56,14 +47,7 @@
     private readonly int _seed = Random.Shared.Next();
 
     [Inject]
-<<<<<<< HEAD
     protected IAuthorServiceFacade Authors { get; set; } = null!;
-=======
-    protected IUserInfoService UserInfos { get; set; } = null!;
-
-    [Inject]
-    protected IUserStateService UserStates { get; set; } = null!;
->>>>>>> 3d862c13
 
     [Inject]
     protected Session Session { get; set; } = null!;
@@ -77,20 +61,10 @@
 
     protected override async Task<ChatMessageModel> ComputeState(CancellationToken cancellationToken) {
         if (Entry == null! || Entry.AuthorId.IsNone)
-<<<<<<< HEAD
             return new(null);
 
         var author = await Authors.GetByAuthorId(Session, Entry.AuthorId, cancellationToken).ConfigureAwait(false);
         return new(author);
-=======
-            return new(null, null);
-
-        var (userInfo, isOnline) = await
-            UserInfos.TryGet(Entry.AuthorId, cancellationToken)
-                .Join(UserStates.IsOnline(Entry.AuthorId, cancellationToken))
-                .ConfigureAwait(false);
-        return new(userInfo, isOnline);
->>>>>>> 3d862c13
     }
 
     private void OnPlay() {
