--- conflicted
+++ resolved
@@ -37,15 +37,10 @@
             await Play();
     }
 
-<<<<<<< HEAD
-    private Task Play()
-        => Player.Play(Clocks.SystemClock.Now, isRealtime: true, default);
-=======
     private Task Play() {
         ListeningChats.Add(Player.ChatId);
-        return Player.Play(Clocks.SystemClock.Now);
+        return Player.Play(Clocks.SystemClock.Now, isRealtime: true, default);
     }
->>>>>>> 80d38fc0
 
     private Task Stop() {
         ListeningChats.Remove(Player.ChatId);
