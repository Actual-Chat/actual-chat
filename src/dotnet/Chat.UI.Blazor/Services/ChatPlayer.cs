using ActualChat.Audio;
using ActualChat.MediaPlayback;

namespace ActualChat.Chat.UI.Blazor.Services;

public class ChatPlayer : IAsyncDisposable
{
    private readonly Symbol _chatId;
    private readonly AudioDownloader _audioDownloader;
    private readonly ILogger<ChatPlayer> _log;
    private readonly IChatMediaResolver _mediaResolver;
    private readonly IAudioStreamer _audioStreamer;
    private readonly IChatAuthors _chatAuthors;
    private readonly MomentClockSet _clocks;
    private readonly Session _session;
    private readonly IChats _chats;

    /// <summary>
    /// Once enqueued, playback loop continues, so the larger is this duration,
    /// the higher is the chance to enqueue the next entry on time.
    /// </summary>
    private static readonly TimeSpan EnqueueAheadDuration = TimeSpan.FromSeconds(1);
    private static readonly TimeSpan InfDuration = 2 * Constants.Chat.MaxEntryDuration;
    /// <summary> Min. delay is ~ 2.5*Ping, so we can skip something </summary>
    private static readonly TimeSpan StreamingSkipTo = TimeSpan.Zero;

    public IMutableState<Playback> PlaybackState { get; }

    public ChatPlayer(
        Symbol chatId,
        IStateFactory stateFactory,
        Playback playback,
        AudioDownloader audioDownloader,
        ILogger<ChatPlayer> log,
        IChatMediaResolver mediaResolver,
        IAudioStreamer audioStreamer,
        IChatAuthors chatAuthors,
        MomentClockSet clocks,
        Session session,
        IChats chats
        )
    {
        PlaybackState = stateFactory.NewMutable<Playback>();
        PlaybackState.Value = playback;
        _chatId = chatId;
        _audioDownloader = audioDownloader;
        _log = log;
        _mediaResolver = mediaResolver;
        _audioStreamer = audioStreamer;
        _chatAuthors = chatAuthors;
        _clocks = clocks;
        _session = session;
        _chats = chats;
    }

    // TODO: maybe we can refactor this & merge historical and realtime player or move them out like IChatEntryProvider
    public Task Play(Moment startAt, bool isRealtime, CancellationToken cancellationToken)
    {
        var runningTask = PlaybackState.Value.Run(cancellationToken);
        _ = isRealtime
            ? PlayRealtime(startAt, cancellationToken)
            : PlayHistorical(startAt, cancellationToken);
        return runningTask;
    }

    private async Task PlayRealtime(Moment startAt, CancellationToken cancellationToken)
    {
        var cpuClock = _clocks.CpuClock;
        var audioEntryReader = _chats.CreateEntryReader(_session, _chatId, ChatEntryType.Audio);
        var idRange = await _chats.GetIdRange(_session, _chatId, ChatEntryType.Audio, cancellationToken)
            .ConfigureAwait(false);
        var startEntry = await audioEntryReader
            .FindByMinBeginsAt(startAt - Constants.Chat.MaxEntryDuration, idRange, cancellationToken)
            .ConfigureAwait(false);
        var startId = startEntry?.Id ?? idRange.End - 1;

        var entries = audioEntryReader.ReadAllWaitingForNew(startId, cancellationToken);
        await foreach (var entry in entries.WithCancellation(cancellationToken).ConfigureAwait(false)) {
            if (entry.EndsAt < startAt)
                // We're starting @ (startAt - ChatConstants.MaxEntryDuration),
                // so we need to skip a few entries.
                // Note that streaming entries have EndsAt == null, so we don't skip them.
                continue;

            if (!Constants.DebugMode.AudioPlaybackPlayMyOwnAudio) {
                var chatAuthor = await _chatAuthors.GetChatAuthor(_session, _chatId, cancellationToken)
                    .ConfigureAwait(false);
                if (chatAuthor != null && entry.AuthorId == chatAuthor.Id) {
                    continue;
                }
            }

            var skipToOffset = entry.IsStreaming ? StreamingSkipTo : TimeSpan.Zero;
            var entryBeginsAt = Moment.Max(entry.BeginsAt + skipToOffset, startAt);
            var skipTo = entryBeginsAt - entry.BeginsAt;
            await EnqueueEntry(PlaybackState.Value, cpuClock.Now, entry, skipTo, cancellationToken)
                .ConfigureAwait(false);
        }
    }

    private async Task PlayHistorical(Moment startAt, CancellationToken cancellationToken)
    {
        var cpuClock = _clocks.CpuClock;
        var audioEntryReader = _chats.CreateEntryReader(_session, _chatId, ChatEntryType.Audio);
        var idRange = await _chats.GetIdRange(_session, _chatId, ChatEntryType.Audio, cancellationToken)
            .ConfigureAwait(false);
        var startEntry = await audioEntryReader
            .FindByMinBeginsAt(startAt - Constants.Chat.MaxEntryDuration, idRange, cancellationToken)
            .ConfigureAwait(false);
        if (startEntry == null) {
            _log.LogWarning("Couldn't find start entry");
            return;
        }

        var playbackBlockEnd = cpuClock.Now - TimeSpan.FromDays(1); // Any time in past
        var playbackOffset = playbackBlockEnd - Moment.EpochStart; // now - playTime

        idRange = (startEntry.Id, idRange.End);
        var entries = audioEntryReader.ReadAll(idRange, cancellationToken);
        await foreach (var entry in entries.ConfigureAwait(false)) {
            if (!entry.StreamId.IsEmpty) // Streaming entry
                continue;
            if (entry.EndsAt < startAt)
                // We're normally starting @ (startAt - ChatConstants.MaxEntryDuration),
                // so we need to skip a few entries.
                continue;

            var now = cpuClock.Now;
            var entryBeginsAt = Moment.Max(entry.BeginsAt, startAt);
            var entryEndsAt = entry.EndsAt ?? entry.BeginsAt + InfDuration;
            entryEndsAt = Moment.Min(entryEndsAt, entry.ContentEndsAt ?? entryEndsAt);
            var skipTo = entryBeginsAt - entry.BeginsAt;
            if (playbackBlockEnd < entryBeginsAt + playbackOffset) {
                // There is a gap between the currently playing "block" and the entry.
                // This means we're still playing the "historical" block, and the new entry
                // starts with some gap after it; we're going to nullify this gap here by
                // adjusting realtimeOffset.
                playbackBlockEnd = Moment.Max(now, playbackBlockEnd);
                playbackOffset = playbackBlockEnd - entryBeginsAt;
            }

            var playAt = entryBeginsAt + playbackOffset;
            playbackBlockEnd = Moment.Max(playbackBlockEnd, entryEndsAt + playbackOffset);

            var enqueueDelay = playAt - now - EnqueueAheadDuration;
            if (enqueueDelay > TimeSpan.Zero)
                await cpuClock.Delay(enqueueDelay, cancellationToken).ConfigureAwait(false);
            await EnqueueEntry(PlaybackState.Value, playAt, entry, skipTo, cancellationToken)
                .ConfigureAwait(false);
        }
    }

    public void Stop() => PlaybackState.Value.StopPlaying();

    protected async ValueTask EnqueueEntry(
            Playback playback,
            Moment playAt,
            ChatEntry audioEntry,
            TimeSpan skipTo,
            CancellationToken cancellationToken)
    {
        try {
            cancellationToken.ThrowIfCancellationRequested();
            if (audioEntry.Type != ChatEntryType.Audio)
                throw new NotSupportedException($"The entry's Type must be {ChatEntryType.Audio}.");
            if (audioEntry.Duration is { } duration && skipTo.TotalSeconds > duration) {
                return;
            }
            if (audioEntry.IsStreaming) {
                await EnqueueStreamingEntry(playback, playAt, audioEntry, skipTo, cancellationToken)
                    .ConfigureAwait(false);
            }
            else {
                await EnqueueNonStreamingEntry(playback, playAt, audioEntry, skipTo, cancellationToken)
                    .ConfigureAwait(false);
            }
        }
        catch (Exception e) when (e is not OperationCanceledException) {
            _log.LogError(e,
                "Error playing audio entry; chat #{_chatId}, entry #{AudioEntryId}, stream #{StreamId}",
                audioEntry.ChatId,
                audioEntry.Id,
                audioEntry.StreamId);
            throw;
        }
    }

    private async ValueTask EnqueueStreamingEntry(
        Playback playback,
        Moment playAt,
        ChatEntry audioEntry,
        TimeSpan skipTo,
        CancellationToken cancellationToken)
    {
        try {
            var audio = await _audioStreamer
                .GetAudio(audioEntry.StreamId, skipTo, cancellationToken)
                .ConfigureAwait(false);
            var trackInfo = new ChatAudioTrackInfo(audioEntry) {
                RecordedAt = audioEntry.BeginsAt + skipTo,
                ClientSideRecordedAt = (audioEntry.ClientSideBeginsAt ?? audioEntry.BeginsAt) + skipTo,
            };
<<<<<<< HEAD
            await playback.Play(trackInfo, audioWithoutWebM, playAt, cancellationToken).ConfigureAwait(false);
=======
            await playback.AddMediaTrack(trackInfo, audio, playAt, cancellationToken).ConfigureAwait(false);
>>>>>>> 531c9f0e
        }
        catch (OperationCanceledException) when (!cancellationToken.IsCancellationRequested) { }
    }

    private async ValueTask EnqueueNonStreamingEntry(
        Playback playback,
        Moment playAt,
        ChatEntry audioEntry,
        TimeSpan skipTo,
        CancellationToken cancellationToken)
    {
<<<<<<< HEAD
        var audioBlobUri = _mediaResolver.GetAudioBlobUri(audioEntry);
        var audio = await _audioDownloader
            .Download(audioBlobUri, skipTo, stripWebm: true, cancellationToken)
=======
        DebugLog?.LogDebug(
            "EnqueueNonStreamingEntry: chat #{ChatId}, entry #{EntryId}, skipTo={SkipTo:N}s",
            audioEntry.ChatId, audioEntry.Id, skipTo.TotalSeconds);
        var audioBlobUri = MediaResolver.GetAudioBlobUri(audioEntry);
        var audio = await AudioDownloader
            .Download(audioBlobUri, skipTo, cancellationToken)
>>>>>>> 531c9f0e
            .ConfigureAwait(false);
        var trackInfo = new ChatAudioTrackInfo(audioEntry) {
            RecordedAt = audioEntry.BeginsAt + skipTo,
            ClientSideRecordedAt = (audioEntry.ClientSideBeginsAt ?? audioEntry.BeginsAt) + skipTo,
        };
<<<<<<< HEAD
        await playback.Play(trackInfo, audioWithoutWebM, playAt, cancellationToken).ConfigureAwait(false);
    }

    public ValueTask DisposeAsync()
    {
        // TODO: implement
        return default;
=======
        await playback.AddMediaTrack(trackInfo, audio, playAt, cancellationToken).ConfigureAwait(false);
>>>>>>> 531c9f0e
    }
}<|MERGE_RESOLUTION|>--- conflicted
+++ resolved
@@ -200,11 +200,7 @@
                 RecordedAt = audioEntry.BeginsAt + skipTo,
                 ClientSideRecordedAt = (audioEntry.ClientSideBeginsAt ?? audioEntry.BeginsAt) + skipTo,
             };
-<<<<<<< HEAD
-            await playback.Play(trackInfo, audioWithoutWebM, playAt, cancellationToken).ConfigureAwait(false);
-=======
-            await playback.AddMediaTrack(trackInfo, audio, playAt, cancellationToken).ConfigureAwait(false);
->>>>>>> 531c9f0e
+            await playback.Play(trackInfo, audio, playAt, cancellationToken).ConfigureAwait(false);
         }
         catch (OperationCanceledException) when (!cancellationToken.IsCancellationRequested) { }
     }
@@ -216,33 +212,20 @@
         TimeSpan skipTo,
         CancellationToken cancellationToken)
     {
-<<<<<<< HEAD
         var audioBlobUri = _mediaResolver.GetAudioBlobUri(audioEntry);
         var audio = await _audioDownloader
-            .Download(audioBlobUri, skipTo, stripWebm: true, cancellationToken)
-=======
-        DebugLog?.LogDebug(
-            "EnqueueNonStreamingEntry: chat #{ChatId}, entry #{EntryId}, skipTo={SkipTo:N}s",
-            audioEntry.ChatId, audioEntry.Id, skipTo.TotalSeconds);
-        var audioBlobUri = MediaResolver.GetAudioBlobUri(audioEntry);
-        var audio = await AudioDownloader
             .Download(audioBlobUri, skipTo, cancellationToken)
->>>>>>> 531c9f0e
             .ConfigureAwait(false);
         var trackInfo = new ChatAudioTrackInfo(audioEntry) {
             RecordedAt = audioEntry.BeginsAt + skipTo,
             ClientSideRecordedAt = (audioEntry.ClientSideBeginsAt ?? audioEntry.BeginsAt) + skipTo,
         };
-<<<<<<< HEAD
-        await playback.Play(trackInfo, audioWithoutWebM, playAt, cancellationToken).ConfigureAwait(false);
+        await playback.Play(trackInfo, audio, playAt, cancellationToken).ConfigureAwait(false);
     }
 
     public ValueTask DisposeAsync()
     {
         // TODO: implement
         return default;
-=======
-        await playback.AddMediaTrack(trackInfo, audio, playAt, cancellationToken).ConfigureAwait(false);
->>>>>>> 531c9f0e
     }
 }