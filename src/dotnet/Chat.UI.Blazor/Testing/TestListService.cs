--- conflicted
+++ resolved
@@ -20,56 +20,6 @@
         return Task.FromResult(new Range<int>(-count / 2, 100 + count));
     }
 
-<<<<<<< HEAD
-        [ComputeMethod]
-        public virtual async Task<VirtualListResponse<string>> GetItemKeys(
-            VirtualListQuery query, CancellationToken cancellationToken)
-        {
-            var range = await GetListRange(cancellationToken);
-            if (query.IncludedRange == default) {
-                var key = _resetToBottom ? range.End : _resetToTop ? 0 : range.Start + (range.End - range.Start) / 2;
-                query = query with { IncludedRange = new Range<string>(key.ToString(CultureInfo.InvariantCulture), (key + 20).ToString(CultureInfo.InvariantCulture)) };
-            }
-
-            var start = int.Parse(query.IncludedRange.Start, NumberStyles.Integer, NumberFormatInfo.InvariantInfo);
-            if (query.ExpandStartBy > 0)
-                start -= (int) query.ExpandStartBy;
-            start = Math.Max(range.Start, start);
-
-            var end = int.Parse(query.IncludedRange.End, NumberStyles.Integer, NumberFormatInfo.InvariantInfo);
-            if (query.ExpandEndBy > 0)
-                end += (int) query.ExpandEndBy;
-            end = Math.Min(range.End, end);
-
-            var result = VirtualListResponse.New(
-                Enumerable.Range(start, end - start + 1).Select(i => i.ToString(CultureInfo.InvariantCulture)),
-                item => item,
-                start == range.Start,
-                end == range.End);
-            await Task.Delay(100, cancellationToken);
-            return result;
-        }
-
-        [ComputeMethod]
-        public virtual async Task<TestListItem> GetItem(string key, CancellationToken cancellationToken)
-        {
-            var intKey = int.Parse(key, NumberStyles.Integer, NumberFormatInfo.InvariantInfo);
-            var seed = await GetSeed(cancellationToken);
-            var range = await GetListRange(cancellationToken);
-            var rnd = new Random(intKey + (intKey + seed) / 10);
-            var fontSize = 1 + rnd.NextDouble();
-            if (fontSize > 1.95)
-                fontSize = 3;
-            var wordCount = rnd.Next(20);
-            if (intKey == range.End)
-                wordCount = await GetWordCount(cancellationToken);
-            return new TestListItem(
-                intKey,
-                $"#{key}",
-                Enumerable.Range(0, wordCount).Select(_ => Words[rnd.Next(Words.Length)]).ToDelimitedString(" "),
-                fontSize);
-        }
-=======
     [ComputeMethod]
     public virtual async Task<VirtualListResponse<string>> GetItemKeys(
         VirtualListQuery query, CancellationToken cancellationToken)
@@ -118,7 +68,6 @@
             Enumerable.Range(0, wordCount).Select(_ => Words[rnd.Next(Words.Length)]).ToDelimitedString(" "),
             fontSize);
     }
->>>>>>> 657c7186
 
     // Protected methods
 
