--- conflicted
+++ resolved
@@ -29,14 +29,9 @@
         fusion.AddComputeService<ChatActivities>(ServiceLifetime.Scoped);
 
         // Scoped / Blazor Circuit services
-<<<<<<< HEAD
-
         services.TryAddScoped<ChatController>();
         services.TryAddScoped<IChatPlayerFactory, ChatPlayerFactory>();
-=======
-        services.TryAddScoped<ChatPlayers>();
         services.TryAddScoped<ChatActivities>();
->>>>>>> a3bcac1b
 
         services.RegisterNavItems<ChatLinks>();
     }
