using ActualChat.Chat.UI.Blazor.Services;
using ActualChat.Chat.UI.Blazor.Testing;
using ActualChat.Hosting;
using ActualChat.MediaPlayback;
using Microsoft.Extensions.DependencyInjection.Extensions;
using Stl.Plugins;

namespace ActualChat.Chat.UI.Blazor.Module;

public class ChatBlazorUIModule : HostModule, IBlazorUIModule
{
    public static string ImportName => "chat";

    public ChatBlazorUIModule(IPluginInfoProvider.Query _) : base(_) { }

    [ServiceConstructor]
    public ChatBlazorUIModule(IPluginHost plugins) : base(plugins) { }

    public override void InjectServices(IServiceCollection services)
    {
        if (!HostInfo.RequiredServiceScopes.Contains(ServiceScope.BlazorUI))
            return; // Blazor UI only module

        var fusion = services.AddFusion();

        // Singletons
        services.TryAddSingleton<IChatMediaResolver, BuiltInChatMediaResolver>();
        fusion.AddComputeService<VirtualListTestService>();
        fusion.AddComputeService<ChatActivities>(ServiceLifetime.Scoped);

        // Scoped / Blazor Circuit services
<<<<<<< HEAD

        services.TryAddScoped<ChatController>();
        services.TryAddScoped<IChatPlayerFactory, ChatPlayerFactory>();
=======
        services.TryAddScoped<ChatPlayers>();
        services.TryAddScoped<ChatActivities>();
>>>>>>> 09164f21

        services.RegisterNavItems<ChatLinks>();
    }
}<|MERGE_RESOLUTION|>--- conflicted
+++ resolved
@@ -29,14 +29,9 @@
         fusion.AddComputeService<ChatActivities>(ServiceLifetime.Scoped);
 
         // Scoped / Blazor Circuit services
-<<<<<<< HEAD
-
         services.TryAddScoped<ChatController>();
         services.TryAddScoped<IChatPlayerFactory, ChatPlayerFactory>();
-=======
-        services.TryAddScoped<ChatPlayers>();
         services.TryAddScoped<ChatActivities>();
->>>>>>> 09164f21
 
         services.RegisterNavItems<ChatLinks>();
     }
