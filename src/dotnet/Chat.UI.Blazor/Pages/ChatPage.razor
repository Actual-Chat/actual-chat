--- conflicted
+++ resolved
@@ -114,12 +114,8 @@
 
         if (ChatUI.SelectedChatId.Value != chatId) {
             ChatUI.VisibleIdRange.Value = new(0, 0);
-<<<<<<< HEAD
+            ChatUI.IsEndAnchorVisible.Value = true;
             ChatUI.SelectedChatId.Value = chatId;
-=======
-            ChatUI.IsEndAnchorVisible.Value = true;
-            ChatUI.SelectedChatId.Value = parsedChatId.Id;
->>>>>>> 81438aee
             if (ChatUI.LinkedChatEntry.Value != null)
                 ChatUI.LinkedChatEntry.Value = null;
             _ = UIEventHub.Publish<SelectedChatChangedEvent>(CancellationToken.None);
