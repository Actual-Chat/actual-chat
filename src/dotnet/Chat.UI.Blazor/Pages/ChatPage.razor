--- conflicted
+++ resolved
@@ -24,24 +24,20 @@
         @* @key=... ensures child components are recreated on navigation to another chat *@
         <PageWithHeaderAndFooter @key="chat.Id" Class="@this.DefaultClass()">
             <Header>
-<<<<<<< HEAD
-                <ChatHeader />
-                <ChatActivityPanel />
-=======
                 <div class="flex flex-col">
                     <div class="flex flex-row justify-end md:justify-between mt-0 font-medium bg-primary md:bg-secondary text-primary py-2 px-3 select-none border-b border-accent z-10">
                         <NavbarIcon/>
                         <ChatHeader/>
+                        <ChatActivityPanel />
                     </div>
                     <div class="w-full flex justify-center px-2">
                         <ChatHeaderPanel/>
                     </div>
                 </div>
->>>>>>> 6c75e1d0
             </Header>
             <Body>
-            <ChatView/>
-            <HistoricalPlaybackPanel/>
+                <ChatView />
+                <HistoricalPlaybackPanel/>
             </Body>
             <Footer>
                 <ChatFooter AutoJoin="@AutoJoin" />
