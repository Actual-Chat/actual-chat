--- conflicted
+++ resolved
@@ -15,17 +15,6 @@
     if (model.MustLogin)
         _nav.Login("to view this chat");
     var chat = model.Chat;
-<<<<<<< HEAD
-
-    if (error != null || chat == null) {
-        PageLayout.Header = @<span>Loading...</span>;
-        PageLayout.Footer = null;
-    } else {
-        PageLayout.Header = @<div class="w-full justify-items-center"><span class="float-right mr-2 md:float-left md:ml-2">@chat.Title</span><span><NavbarIcon/></span></div>;
-        PageLayout.Footer = @<ChatMessageEditor Chat="@chat" />;
-    }
-=======
->>>>>>> ac2c50d5
 }
 
 @if (error != null) {
