--- conflicted
+++ resolved
@@ -26,14 +26,11 @@
                 @version
                 <span class="px-1">/</span>
                 <BlazorModeToggle />
+                <MediaRecorderToggle />
             </div>
             <div class="account-dropdown">
                 <AccountDropdown />
-<<<<<<< HEAD
-=======
-                <MediaRecorderToggle />
                 <BlazorModeToggle />
->>>>>>> 3affbaf5
             </div>
         </div>
     </nav>
