.tab-panel {
    @apply flex flex-col h-full;
}
.tab-panel-tabs {
    @apply mb-2.5 pb-1.5;
    @apply flex flex-row flex-wrap;
<<<<<<< HEAD
    @apply mb-2.5 pb-1.5 border-b border-accent -mx-3;
}

.tab-panel .tab {
    @apply grow overflow-y-auto px-2;
}

.tab-panel-tabs .btn-square.tab-btn {
    @apply bg-transparent text-md rounded-none border-transparent border-b-2;
    @apply text-secondary font-medium leading-tight uppercase px-1;
=======
    @apply border-b border-accent;
}

.tab-panel-tabs .btn-square.tab-btn {
    @apply !bg-transparent border-transparent border-b-2 rounded-none;
    @apply text-secondary text-md font-medium leading-tight uppercase;
}
.tab-panel-tabs .btn-square.tab-btn:focus {
    @apply rounded-none;
}
.tab-panel-tabs .btn-square.tab-btn .btn-content {
    @apply px-1;
>>>>>>> 490afdbf
}
.tab-panel-tabs .btn-square.tab-btn.on {
    @apply border-success;
}
.tab-panel-tabs .btn-square.tab-btn.on .btn-content {
    @apply text-secondary;
}

.tab-panel .tab {
    @apply grow overflow-y-auto px-2;
}
<|MERGE_RESOLUTION|>--- conflicted
+++ resolved
@@ -4,18 +4,6 @@
 .tab-panel-tabs {
     @apply mb-2.5 pb-1.5;
     @apply flex flex-row flex-wrap;
-<<<<<<< HEAD
-    @apply mb-2.5 pb-1.5 border-b border-accent -mx-3;
-}
-
-.tab-panel .tab {
-    @apply grow overflow-y-auto px-2;
-}
-
-.tab-panel-tabs .btn-square.tab-btn {
-    @apply bg-transparent text-md rounded-none border-transparent border-b-2;
-    @apply text-secondary font-medium leading-tight uppercase px-1;
-=======
     @apply border-b border-accent;
 }
 
@@ -28,7 +16,6 @@
 }
 .tab-panel-tabs .btn-square.tab-btn .btn-content {
     @apply px-1;
->>>>>>> 490afdbf
 }
 .tab-panel-tabs .btn-square.tab-btn.on {
     @apply border-success;
