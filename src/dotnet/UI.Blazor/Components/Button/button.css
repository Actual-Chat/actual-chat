--- conflicted
+++ resolved
@@ -45,11 +45,7 @@
 }
 .btn > .btn-content {
     @apply flex-x self-center items-center justify-center gap-x-2;
-<<<<<<< HEAD
-    @apply w-full;
-=======
     @apply w-full h-full;
->>>>>>> 96a5e0c7
 }
 .btn > .btn-content i {
     @apply flex-none;
