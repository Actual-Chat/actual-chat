--- conflicted
+++ resolved
@@ -9,13 +9,8 @@
         data-tooltip-position="@(TooltipPosition.ToPositionString())"
         data-must-keep-awake="@MustKeepAwake.ToString()"
         @attributes="@AdditionalAttributes"
-<<<<<<< HEAD
-        @onclick:stopPropagation="true"
-        @onclick:preventDefault="true"
-=======
         @onclick:stopPropagation="@StopPropagation"
         @onclick:preventDefault="@PreventDefault"
->>>>>>> 96a5e0c7
         @onclick="@Click">
     <div class="c-content">
         @ChildContent
