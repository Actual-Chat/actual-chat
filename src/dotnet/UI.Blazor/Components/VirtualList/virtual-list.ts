import './virtual-list.css';

const LogScope: string = 'VirtualList'
const ScrollStoppedTimeout: number = 2000;
const UpdateClientSideStateTimeout: number = 200;
const SizeEpsilon: number = 0.6;
const StickyEdgeEpsilon: number = 4;

export class VirtualList {
    /** ref to div.virtual-list */
    private readonly _debugMode: boolean = false;
    private readonly _elementRef: HTMLElement;
    private readonly _blazorRef: DotNet.DotNetObject;
    private readonly _spacerRef: HTMLElement;
    private readonly _endSpacerRef: HTMLElement;
    private readonly _displayedItemsRef: HTMLElement;
    private readonly _abortController: AbortController;
    private readonly _resizeObserver: ResizeObserver;
    private _listResizeEventCount: number = 0;

    private _renderState: Required<IRenderState>
    private _isSafeToScroll: boolean = true;
    private _onScrollStoppedTimeout: any = null;

    private _updateClientSideStateTimeout: any = null;
    private _updateClientSideStateTask: Promise<unknown> | null = null;
    private _blazorRenderIndex: number = -1;

    public static create(elementRef: HTMLElement, backendRef: DotNet.DotNetObject, debugMode: boolean) {
        return new VirtualList(elementRef, backendRef, debugMode);
    }

    public constructor(elementRef: HTMLElement, backendRef: DotNet.DotNetObject, debugMode: boolean) {
        this._debugMode = debugMode;
        this._elementRef = elementRef;
        this._blazorRef = backendRef;
        this._abortController = new AbortController();
        this._spacerRef = this._elementRef.querySelector(".spacer-start")!;
        this._endSpacerRef = this._elementRef.querySelector(".spacer-end")!;
        this._displayedItemsRef = this._elementRef.querySelector(".items-displayed");
        this._resizeObserver = new ResizeObserver(entries => this.onResize(entries));
        let listenerOptions: any = { signal: this._abortController.signal };
        this._elementRef.addEventListener("scroll", _ => this.onScroll(), listenerOptions);

        this._renderState = {
            renderIndex: -1,

            spacerSize: 0,
            endSpacerSize: 0,
            scrollHeight: 0,
            itemSizes: {},

            scrollTop: 0,
            clientHeight: 0,

            mustMeasure: false,
            mustScroll: false,
            notifyWhenSafeToScroll: false
        };
    };

    public dispose() {
        this._abortController.abort();
        this._resizeObserver.disconnect();
    }

    protected isFullyRendered() {
        let renderIndex = parseInt(this._elementRef.dataset["renderIndex"]!);
        return renderIndex == this._renderState.renderIndex;
    }

    public afterRender(renderState: Required<IRenderState>) {
        if (this._debugMode)
            console.log(`${LogScope}.afterRender, renderIndex = #${renderState.renderIndex}, renderState = ${renderState}`);
        if (renderState.mustScroll && Math.abs(renderState.scrollTop - this._elementRef.scrollTop) > SizeEpsilon) {
            if (this._debugMode)
                console.log(`${LogScope}.afterRender: scrolling to ${renderState.scrollTop}`)
            this._elementRef.scrollTop = renderState.scrollTop;
        }

        if (this._debugMode) {
            // Render consistency checks
            let spacerSize = this._spacerRef.getBoundingClientRect().height;
            let endSpacerSize = this._endSpacerRef.getBoundingClientRect().height;
            let displayedItemsSize = this._displayedItemsRef.getBoundingClientRect().height;
            let scrollHeight = spacerSize + endSpacerSize + displayedItemsSize;
            if (Math.abs(renderState.scrollHeight - scrollHeight) > SizeEpsilon) {
                console.warn(`${LogScope}.afterRender: scrollHeight doesn't match the expected one! \n
                    [spacerSize: ${renderState.spacerSize} -> spacerSize] \n
                    [endSpacerSize: ${renderState.endSpacerSize} -> endSpacerSize] \n
                    [scrollHeight: ${renderState.scrollHeight} -> scrollHeight]`);
            }
        }

        this.resetResizeTracking();
        this._renderState = renderState; // At this point this.isFullyRendered() returns true

        if (renderState.renderIndex < this._blazorRenderIndex) {
            // This is an outdated update already
            if (this._debugMode)
<<<<<<< HEAD
                console.log(`${LogScope}.afterRender skips updateClientSideStateDebounced:
                ${renderState.renderIndex} < ${this._blazorRenderIndex}`);
            return; // such an update will be ignored anyway
=======
                console.log("afterRender skips updateClientSideStateDebounced:",
                    renderState.renderIndex, "<", this._blazorRenderIndex);
            return;
>>>>>>> 2ae734c4
        }
        let isRenderIndexMatching = Math.abs(this._blazorRenderIndex - renderState.renderIndex) < 0.1;
        let immediately = renderState.mustMeasure || isRenderIndexMatching;
        this.updateClientSideStateDebounced(immediately);
    }

    protected updateClientSideStateDebounced(immediately: boolean = false)
    {
        if (this._debugMode)
            console.log(`${LogScope}.updateClientSideStateDebounced ${immediately ? " immediately" : ""}`);
        if (immediately) {
            if (this._updateClientSideStateTimeout != null) {
                clearTimeout(this._updateClientSideStateTimeout);
                this._updateClientSideStateTimeout = null;
            }
            let _ = this.updateClientSideState();
        } else {
            if (this._updateClientSideStateTimeout != null)
                return;
            this._updateClientSideStateTimeout =
                setTimeout(() => {
                    this._updateClientSideStateTimeout = null;
                    let _ = this.updateClientSideState();
                }, UpdateClientSideStateTimeout)
        }
    }

    protected updateClientSideState() {
        let prevTask = this._updateClientSideStateTask;
        let nextTask = (async () => {
            if (prevTask != null)
                await prevTask.then(v => v, _ => null);
            await this.updateClientSideStateImpl();
        })();
        this._updateClientSideStateTask = nextTask;
        return nextTask;
    }

    protected async updateClientSideStateImpl() {
        if (!this.isFullyRendered()) {
            if (this._debugMode)
                console.log(`${LogScope}.updateClientSideStateImpl: skipped (not fully rendered)`);
            return; // Rendering is in progress, so the update will follow up anyway
        }

        let rs = this._renderState;
        if (rs.renderIndex < this._blazorRenderIndex) {
            // This update will be dropped by server
            if (this._debugMode)
<<<<<<< HEAD
                console.log(`${LogScope}.updateClientSideStateImpl: skipped for #${rs.renderIndex} < ${this._blazorRenderIndex}`);
            return; // This update was already pushed
=======
                console.log('updateClientSideStateImpl: skipped for #', rs.renderIndex, "<", this._blazorRenderIndex);
            return;
>>>>>>> 2ae734c4
        }

        if (this._debugMode)
            console.log(`${LogScope}.updateClientSideStateImpl: #${rs.renderIndex}`);

        let spacerSize = this._spacerRef.getBoundingClientRect().height;
        let endSpacerSize = this._endSpacerRef.getBoundingClientRect().height;
        let displayedItemsSize = this._displayedItemsRef.getBoundingClientRect().height;
        let scrollHeight = spacerSize + endSpacerSize + displayedItemsSize;
        let trueScrollHeight = this._elementRef.scrollHeight;

        let state: Required<IClientSideState> = {
            renderIndex: rs.renderIndex,

            spacerSize: spacerSize,
            endSpacerSize: endSpacerSize,
            scrollHeight: scrollHeight,
            itemSizes: {}, // Will be updated further

            scrollTop: this._elementRef.scrollTop,
            clientHeight: this._elementRef.getBoundingClientRect().height,

            isSafeToScroll: this._isSafeToScroll,
            isListResized: this._listResizeEventCount > 1, // First is always an initial measure event
            isViewportChanged: false, // Will be updated further
            isUserScrollDetected: false, // Will be updated further
        };

        let gotNewlyMeasuredItems = false;
        if (rs.mustMeasure) {
            let items = this._elementRef.querySelectorAll(".items-unmeasured .item").values() as IterableIterator<HTMLElement>;
            for (let item of items) {
                let key = item.dataset["key"];
                state.itemSizes[key] = item.getBoundingClientRect().height;
                gotNewlyMeasuredItems = true;
            }
            if (this._debugMode)
                console.log(`${LogScope}.updateClientSideStateImpl: measured items: ${state.itemSizes}`);
        }

        let gotResizedItems = false;
        let items = this._elementRef.querySelectorAll(".items-displayed .item").values() as IterableIterator<HTMLElement>;
        for (let item of items) {
            let key = item.dataset["key"];
            let knownSize = rs.itemSizes[key];
            let size = item.getBoundingClientRect().height;
            if (Math.abs(size - knownSize) > SizeEpsilon) {
                state.itemSizes[key] = size;
                gotResizedItems = true;
            }
        }

        let isScrollTopChanged = Math.abs(state.scrollTop - rs.scrollTop) > SizeEpsilon;
        let isScrollHeightChanged = Math.abs(state.scrollHeight - rs.scrollHeight) > SizeEpsilon;
        let isClientHeightChanged = Math.abs(state.clientHeight - rs.clientHeight) > SizeEpsilon;
        state.isViewportChanged = isScrollTopChanged || isScrollHeightChanged || isClientHeightChanged;

        let wasAtTheEnd = Math.abs(rs.scrollTop + rs.clientHeight - rs.scrollHeight) <= StickyEdgeEpsilon;
        let isAtTheEnd = Math.abs(state.scrollTop + state.clientHeight - state.scrollHeight) <= StickyEdgeEpsilon;
        let stillAtTheEnd = wasAtTheEnd && isAtTheEnd;
        state.isUserScrollDetected = isScrollTopChanged && !stillAtTheEnd && !state.isListResized;
        if (this._debugMode) {
            console.log(`${LogScope}.updateClientSideStateImpl: changes:
                ${Object.keys(state.itemSizes).length > 0 ? " [items sizes]" : ""}
                ${state.isUserScrollDetected ? " [user scroll]" : ""}
                ${state.isViewportChanged} ? " [viewport]" : ""
                ${state.isListResized} ? " [body resized]" : ""`);
            if (state.isViewportChanged)
                console.log(`${LogScope}.updateClientSideStateImpl: viewport change:
                    ${isScrollTopChanged ? " [scrollTop " + rs.scrollTop + " -> " + state.scrollTop + "]" : ""}
                    ${isScrollHeightChanged ? " [scrollHeight " + rs.scrollHeight + " -> " + state.scrollHeight + "]" : ""}
                    ${isClientHeightChanged ? " [clientHeight " + rs.clientHeight + " -> " + state.clientHeight + "]" : ""}`);
            if (wasAtTheEnd != isAtTheEnd)
                console.log(`${LogScope}.updateClientSideStateImpl: location change:
                    ${wasAtTheEnd ? " [was @ end]" : " [wasn't @ end]"}
                    ${ rs.scrollTop} + ${rs.clientHeight} == ${rs.scrollHeight}
                    ${isAtTheEnd ? " [is @ end]" : " [isn't @ end]"}
                    ${ state.scrollTop} + ${state.clientHeight} == ${state.scrollHeight}
                    ${ (trueScrollHeight)}`
                    );
        }

        let mustUpdateClientSideState =
            state.isViewportChanged
            || Object.keys(state.itemSizes).length > 0
            || (rs.notifyWhenSafeToScroll && state.isSafeToScroll);
        if (!mustUpdateClientSideState) {
            if (this._debugMode)
                console.log(`${LogScope}.updateClientSideStateImpl: server call skipped`);
            return;
        }

        if (this._debugMode)
<<<<<<< HEAD
            console.log(`${LogScope}.updateClientSideStateImpl: server call ${state}`);
        let result : number = await this._blazorRef.invokeMethodAsync("UpdateClientSideState", state)
=======
            console.log("updateClientSideStateImpl: server call", state);
        let result : number = await this._blazorRef.invokeMethodAsync("UpdateClientSideState", state);
>>>>>>> 2ae734c4
        if (result > this._blazorRenderIndex)
            this._blazorRenderIndex = result;
    }

    /** setups resize notifications */
    private resetResizeTracking() {
        this._listResizeEventCount = 0;

        this._resizeObserver.disconnect();
        this._resizeObserver.observe(this._elementRef);
        let items = this._elementRef.querySelectorAll(".items-displayed .item").values();
        for (let item of items)
            this._resizeObserver.observe(item);
    }

    private onScroll() {
        if (!this.isFullyRendered())
            return; // We aren't interested in render/programmatic scroll events

        this._isSafeToScroll = false;
        if (this._onScrollStoppedTimeout != null)
            clearTimeout(this._onScrollStoppedTimeout);
        this._onScrollStoppedTimeout =
            setTimeout(() => {
                this._onScrollStoppedTimeout = null;
                this._isSafeToScroll = true;
                if (this._renderState.notifyWhenSafeToScroll)
                    this.updateClientSideStateDebounced(true);
            }, ScrollStoppedTimeout);

        this.updateClientSideStateDebounced();
    }

    private onResize(entries: ResizeObserverEntry[]) {
        if (!this.isFullyRendered())
            return; // We aren't interested in render/programmatic resize events

        for (let entry of entries) {
            if (entry.target == this._elementRef)
                this._listResizeEventCount++;
        }
        this.updateClientSideStateDebounced();
    }
}

/** same as VirtualListClientSideState */
interface IClientSideState {
    renderIndex: number;

    spacerSize: number;
    endSpacerSize: number;
    scrollHeight: number;
    itemSizes: Record<string, number>;

    scrollTop: number;
    clientHeight: number;

    isSafeToScroll: boolean;
    isListResized: boolean;
    isViewportChanged: boolean;
    isUserScrollDetected: boolean;
}

/** same as VirtualListRenderInfo */
interface IRenderState {
    renderIndex: number;

    spacerSize: number;
    endSpacerSize: number;
    scrollHeight: number
    itemSizes: Record<string, number>;

    scrollTop: number;
    clientHeight: number;

    mustMeasure: boolean
    mustScroll: boolean
    notifyWhenSafeToScroll: boolean
}<|MERGE_RESOLUTION|>--- conflicted
+++ resolved
@@ -98,15 +98,9 @@
         if (renderState.renderIndex < this._blazorRenderIndex) {
             // This is an outdated update already
             if (this._debugMode)
-<<<<<<< HEAD
                 console.log(`${LogScope}.afterRender skips updateClientSideStateDebounced:
                 ${renderState.renderIndex} < ${this._blazorRenderIndex}`);
             return; // such an update will be ignored anyway
-=======
-                console.log("afterRender skips updateClientSideStateDebounced:",
-                    renderState.renderIndex, "<", this._blazorRenderIndex);
-            return;
->>>>>>> 2ae734c4
         }
         let isRenderIndexMatching = Math.abs(this._blazorRenderIndex - renderState.renderIndex) < 0.1;
         let immediately = renderState.mustMeasure || isRenderIndexMatching;
@@ -156,13 +150,8 @@
         if (rs.renderIndex < this._blazorRenderIndex) {
             // This update will be dropped by server
             if (this._debugMode)
-<<<<<<< HEAD
                 console.log(`${LogScope}.updateClientSideStateImpl: skipped for #${rs.renderIndex} < ${this._blazorRenderIndex}`);
             return; // This update was already pushed
-=======
-                console.log('updateClientSideStateImpl: skipped for #', rs.renderIndex, "<", this._blazorRenderIndex);
-            return;
->>>>>>> 2ae734c4
         }
 
         if (this._debugMode)
@@ -256,13 +245,8 @@
         }
 
         if (this._debugMode)
-<<<<<<< HEAD
             console.log(`${LogScope}.updateClientSideStateImpl: server call ${state}`);
         let result : number = await this._blazorRef.invokeMethodAsync("UpdateClientSideState", state)
-=======
-            console.log("updateClientSideStateImpl: server call", state);
-        let result : number = await this._blazorRef.invokeMethodAsync("UpdateClientSideState", state);
->>>>>>> 2ae734c4
         if (result > this._blazorRenderIndex)
             this._blazorRenderIndex = result;
     }
