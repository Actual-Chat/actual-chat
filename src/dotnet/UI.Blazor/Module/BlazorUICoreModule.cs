using ActualChat.Hosting;
using ActualChat.UI.Blazor.Services;
using Blazored.Modal;
using Microsoft.Extensions.Hosting;
using Stl.OS;
using Stl.Plugins;

namespace ActualChat.UI.Blazor.Module;

public class BlazorUICoreModule : HostModule, IBlazorUIModule
{
    public static string ImportName => "core";

    public BlazorUICoreModule(IPluginInfoProvider.Query _) : base(_) { }
    [ServiceConstructor]
    public BlazorUICoreModule(IPluginHost plugins) : base(plugins) { }

    public override void InjectServices(IServiceCollection services)
    {
        if (!HostInfo.RequiredServiceScopes.Contains(ServiceScope.BlazorUI))
            return; // Blazor UI only module

        var fusion = services.AddFusion();
        var fusionAuth = fusion.AddAuthentication().AddBlazor();
        // Replace BlazorCircuitContext w/ AppBlazorCircuitContext
        services.AddScoped<BlazorCircuitContext, AppBlazorCircuitContext>();
        services.AddTransient(c => (AppBlazorCircuitContext) c.GetRequiredService<BlazorCircuitContext>());

        // Other UI-related services
        services.AddScoped<DisposeMonitor>();
        services.AddScoped<AppBlazorCircuitContext>();
        // Default update delay is 0.2s
        services.AddTransient<IUpdateDelayer>(c =>
            new UpdateDelayer(c.UICommandTracker(), 0.2));

        services.AddBlazorContextMenu();
        services.AddBlazoredModal();
        services.AddTransient<ClipboardService>();
<<<<<<< HEAD
        if (OSInfo.IsWebAssembly)
            services.AddSingleton<IHostApplicationLifetime, BlazorHostApplicationLifetime>();
=======
        services.AddScoped<FeedbackService>();
>>>>>>> 09164f21
    }
}<|MERGE_RESOLUTION|>--- conflicted
+++ resolved
@@ -36,11 +36,9 @@
         services.AddBlazorContextMenu();
         services.AddBlazoredModal();
         services.AddTransient<ClipboardService>();
-<<<<<<< HEAD
+        services.AddScoped<FeedbackService>();
+
         if (OSInfo.IsWebAssembly)
             services.AddSingleton<IHostApplicationLifetime, BlazorHostApplicationLifetime>();
-=======
-        services.AddScoped<FeedbackService>();
->>>>>>> 09164f21
     }
 }