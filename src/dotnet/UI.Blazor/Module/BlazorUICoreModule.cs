using ActualChat.Hosting;
using ActualChat.UI.Blazor.Services;
using Blazored.Modal;
using Blazored.SessionStorage;
using Microsoft.Extensions.Hosting;
using Stl.OS;
using Stl.Plugins;

namespace ActualChat.UI.Blazor.Module;

public class BlazorUICoreModule : HostModule, IBlazorUIModule
{
    public static string ImportName => "core";

    public BlazorUICoreModule(IPluginInfoProvider.Query _) : base(_) { }
    [ServiceConstructor]
    public BlazorUICoreModule(IPluginHost plugins) : base(plugins) { }

    public override void InjectServices(IServiceCollection services)
    {
        if (!HostInfo.RequiredServiceScopes.Contains(ServiceScope.BlazorUI))
            return; // Blazor UI only module

        var fusion = services.AddFusion();
        var fusionAuth = fusion.AddAuthentication().AddBlazor();
        // Replace BlazorCircuitContext w/ AppBlazorCircuitContext
        services.AddScoped<BlazorCircuitContext, AppBlazorCircuitContext>();
        services.AddTransient(c => (AppBlazorCircuitContext)c.GetRequiredService<BlazorCircuitContext>());

        // Other UI-related services
        services.AddScoped<DisposeMonitor>();
        services.AddScoped<StateRestore>();
        // Default update delay is 0.2s
        services.AddTransient<IUpdateDelayer>(c =>
            new UpdateDelayer(c.UICommandTracker(), 0.2));

        services.AddBlazoredSessionStorage();
        services.AddBlazoredModal();
        services.AddBlazorContextMenu();
        services.AddScoped<ComponentIdGenerator>();
        services.AddScoped<RenderVars>();
        services.AddScoped<ClipboardUI>();
        services.AddScoped<UserInteractionUI>();
        services.AddScoped<FeedbackUI>();
        services.AddScoped<NavbarUI>();
        services.AddScoped<ImagePreviewUI>();
        services.AddScoped<ErrorUI>();
        services.AddScoped<ModalUI>();
<<<<<<< HEAD
        services.AddScoped<MainContextMenuUI>();
=======
        services.AddTransient<EscapistSubscription>();
        services.AddScoped<Escapist>();
        services.AddScoped<Func<EscapistSubscription>>(x => x.GetRequiredService<EscapistSubscription>);
>>>>>>> f8002a53

        if (OSInfo.IsWebAssembly)
            services.AddSingleton<IHostApplicationLifetime, BlazorHostApplicationLifetime>();
    }
}<|MERGE_RESOLUTION|>--- conflicted
+++ resolved
@@ -46,13 +46,10 @@
         services.AddScoped<ImagePreviewUI>();
         services.AddScoped<ErrorUI>();
         services.AddScoped<ModalUI>();
-<<<<<<< HEAD
-        services.AddScoped<MainContextMenuUI>();
-=======
         services.AddTransient<EscapistSubscription>();
         services.AddScoped<Escapist>();
         services.AddScoped<Func<EscapistSubscription>>(x => x.GetRequiredService<EscapistSubscription>);
->>>>>>> f8002a53
+        services.AddScoped<MainContextMenuUI>();
 
         if (OSInfo.IsWebAssembly)
             services.AddSingleton<IHostApplicationLifetime, BlazorHostApplicationLifetime>();
