using ActualChat.Media;
using ActualChat.UI.Blazor;
using ActualChat.UI.Blazor.Components;
using ActualChat.UI.Blazor.Services;
using ActualLab.Fusion.UI;
using Foundation;
using Photos;
<<<<<<< HEAD
using ActualLab.Fusion.UI;
=======
>>>>>>> 4585c664
using UIKit;

namespace ActualChat.App.Maui;

public class IosMediaSaver(UIHub uiHub) : IMediaSaver
{
    private HttpClient? _httpClient;
    private ILogger? _log;

    private HttpClient HttpClient => _httpClient ??= uiHub.HttpClientFactory().CreateClient(GetType().Name);
    private AddPhotoPermissionHandler PermissionHandler => uiHub.GetRequiredService<AddPhotoPermissionHandler>();
    private ToastUI ToastUI => uiHub.ToastUI;
    private UICommander UICommander => uiHub.UICommander();
    private ILogger Log => _log ??= uiHub.LogFor(GetType());

    public async Task Save(string uri, string contentType)
    {
        try {
            var granted = await PermissionHandler.CheckOrRequest(CancellationToken.None).ConfigureAwait(false);
            if (!granted)
                throw StandardError.Unauthorized("No permission to add photos/videos to library");

            var (tempFilePath, type) = await DownloadToTempFile(uri, contentType).ConfigureAwait(false);
            await DispatchToBlazor(_ => Save(tempFilePath, type)).ConfigureAwait(false);
            ToastUI.Show("Successfully saved media to library", "icon-checkmark-circle-2", ToastDismissDelay.Short);
        }
        catch (Exception e) {
            Log.LogError(e, "Failed to save media to library");
            UICommander.ShowError(e);
        }
    }

    private Task Save(string tempFilePath, PHAssetResourceType type)
    {
        var tcs = new TaskCompletionSource();
        var nsUrl = NSUrl.FromFilename(tempFilePath);
        PHPhotoLibrary.SharedPhotoLibrary.PerformChanges(
            () => {
                switch (type) {
                case PHAssetResourceType.Photo:
                    var uiImage = UIImage.FromFile(tempFilePath);
                    PHAssetChangeRequest.FromImage(uiImage!);
                    break;
                case PHAssetResourceType.Video:
                    var nsUrl = NSUrl.FromFilename(tempFilePath);
                    PHAssetChangeRequest.FromVideo(nsUrl);
                    break;
                default:
                    throw new ArgumentOutOfRangeException(nameof(type), type, null);
                }
            },
            (success, error) => {
                File.Delete(tempFilePath);
                if (success)
                    tcs.SetResult();
                else {
                    Log.LogError(new NSErrorException(error), "Could not save media to photo library: {Error}", error);
                    tcs.SetException(StandardError.External("Could not save media to library."));
                }
            });
        return tcs.Task;
    }

    private async Task<(string tempFilePath, PHAssetResourceType)> DownloadToTempFile(string url, string contentType)
    {
        var response = await HttpClient.GetAsync(url).ConfigureAwait(false);
        var ext = GetFileExtension();
        var stream = await response.Content.ReadAsStreamAsync().ConfigureAwait(false);
        await using var _ = stream.ConfigureAwait(false);
        var downloadsFolder = Directory.CreateDirectory(Path.Combine(FileSystem.Current.CacheDirectory, "downloads"));
        var tempFilePath = Path.Combine(downloadsFolder.FullName, Guid.NewGuid().ToString("N") + ext);
        var fs = File.OpenWrite(tempFilePath);
        await using var __ = fs.ConfigureAwait(false);
        await stream.CopyToAsync(fs).ConfigureAwait(false);
        return (tempFilePath, GetResourceType());

        string GetFileExtension()
        {
            var fileName = response.Content.Headers.ContentDisposition?.FileName?.Trim('"');
            if (!fileName.IsNullOrEmpty())
                return Path.GetExtension(fileName);

            return MediaTypeExt.GetFileExtension(contentType)
                ?? throw StandardError.Constraint("Not supported media type.");
        }

        PHAssetResourceType GetResourceType()
        {
            if (MediaTypeExt.IsSupportedVideo(contentType))
                return PHAssetResourceType.Video;

            if (MediaTypeExt.IsSupportedImage(contentType))
                return PHAssetResourceType.Photo;

            throw StandardError.Constraint("Could not save media to library: it's not a photo nor a video");
        }
    }
}<|MERGE_RESOLUTION|>--- conflicted
+++ resolved
@@ -5,10 +5,6 @@
 using ActualLab.Fusion.UI;
 using Foundation;
 using Photos;
-<<<<<<< HEAD
-using ActualLab.Fusion.UI;
-=======
->>>>>>> 4585c664
 using UIKit;
 
 namespace ActualChat.App.Maui;
