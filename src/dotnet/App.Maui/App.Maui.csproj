<Project Sdk="Microsoft.NET.Sdk.Razor">

  <PropertyGroup>
    <TargetFrameworks>net8.0-android;net8.0-ios;net8.0-maccatalyst</TargetFrameworks>
    <TargetFrameworks Condition="$([MSBuild]::IsOSPlatform('windows'))">$(TargetFrameworks);net8.0-windows10.0.22000.0</TargetFrameworks>
    <OutputType>Exe</OutputType>
    <OutputPath>$(RepoRoot)artifacts\app\</OutputPath>
    <AssemblyName>$(BaseName)</AssemblyName>
    <RootNamespace>$(BaseName).$(MSBuildProjectName)</RootNamespace>
    <UseMaui>true</UseMaui>
    <SingleProject>true</SingleProject>
    <!--
    <ImplicitUsings>enable</ImplicitUsings>
    -->
    <EnableDefaultCssItems>false</EnableDefaultCssItems>
    <InvariantGlobalization>true</InvariantGlobalization>
    <!--
    <EnablePreviewMsixTooling>true</EnablePreviewMsixTooling>
    -->

    <!-- Display name -->
    <ApplicationTitle>Actual Chat</ApplicationTitle>
    <appname>actual.chat</appname>

    <!-- App Identifier -->
    <ApplicationId>chat.actual.app</ApplicationId>
    <ApplicationIdGuid>7AC72B49-8FEA-45AB-B7B8-C32719677E9D</ApplicationIdGuid>

    <!-- Required for C# Hot Reload -->
    <UseInterpreter Condition="'$(Configuration)' == 'Debug'">True</UseInterpreter>

    <TargetPlatformVersion Condition="$(TargetFramework.Contains('-ios'))">16.4</TargetPlatformVersion>
    <SupportedOSPlatformVersion Condition="$(TargetFramework.Contains('-ios'))">16.4</SupportedOSPlatformVersion>
    <SupportedOSPlatformVersion Condition="$([MSBuild]::GetTargetPlatformIdentifier('$(TargetFramework)')) == 'maccatalyst'">14.0</SupportedOSPlatformVersion>
    <SupportedOSPlatformVersion Condition="$(TargetFramework.Contains('-android'))">28.0</SupportedOSPlatformVersion>
    <SupportedOSPlatformVersion Condition="$(TargetFramework.Contains('-windows'))">10.0.17763.0</SupportedOSPlatformVersion>
    <TargetPlatformMinVersion Condition="$(TargetFramework.Contains('-windows'))">10.0.17763.0</TargetPlatformMinVersion>

    <AppendTargetFrameworkToOutputPath>true</AppendTargetFrameworkToOutputPath>
    <AppendRuntimeIdentifierToOutputPath>true</AppendRuntimeIdentifierToOutputPath>
    <IsPublishable>true</IsPublishable>
    <Configurations>Release;Debug</Configurations>
    <UseMauiNuGets>false</UseMauiNuGets>
    <SkipValidateMauiImplicitPackageReferences>true</SkipValidateMauiImplicitPackageReferences>
  </PropertyGroup>

  <!-- Here we can alter either app is build to connect to dev or prod environment -->
  <!-- Comment property group below to build an app connecting to prod -->
  <PropertyGroup Condition="'$(IsDevMaui)' == ''">
    <IsDevMaui>true</IsDevMaui>
  </PropertyGroup>
  <PropertyGroup Condition="'$(IsDevMaui)' == 'true'">
    <DefineConstants>$(DefineConstants);IS_DEV_MAUI</DefineConstants>
    <!-- Display name -->
    <ApplicationTitle>Actual Chat (Dev)</ApplicationTitle>
    <!-- App Identifier -->
    <ApplicationId>chat.actual.dev.app</ApplicationId>
  </PropertyGroup>
  <PropertyGroup Condition="'$(IsDevMaui)' != 'true'">
  </PropertyGroup>

  <PropertyGroup>
    <FixedEnvironment Condition="'$(FixedEnvironment)' == ''" />
    <EnforceCodeStyleInBuild>True</EnforceCodeStyleInBuild>
    <AnalysisLevel>preview</AnalysisLevel>
  </PropertyGroup>
  <PropertyGroup Condition="'$(FixedEnvironment)' == 'Production'">
    <DefineConstants>$(DefineConstants);IS_FIXED_ENVIRONMENT_PRODUCTION</DefineConstants>
  </PropertyGroup>

  <PropertyGroup Condition=" '$(Configuration)|$(Platform)' == 'Release|AnyCPU' ">
    <WarningLevel>4</WarningLevel>
  </PropertyGroup>

  <!-- Project references -->

  <ItemGroup>
    <ProjectReference Include="..\UI.Blazor.App\UI.Blazor.App.csproj" />
  </ItemGroup>

  <!-- Package references -->

  <ItemGroup>
    <PackageReference Include="Microsoft.Maui.Controls" />
    <PackageReference Include="Microsoft.Maui.Controls.Compatibility" />
    <PackageReference Include="Microsoft.AspNetCore.Components.WebView.Maui" />
    <PackageReference Remove="Microsoft.SourceLink.GitHub" />
    <!-- This seems weird, but w/o this line MSBuild concludes the version is 1.0.0! -->
    <PackageReference Include="banditoth.MAUI.DeviceId" />
    <PackageReference Include="Microsoft.Extensions.Logging.Abstractions" VersionOverride="$(MicrosoftExtensionsVersion)" />
    <PackageReference Include="Sentry.Serilog" />
    <PackageReference Include="Sentry.Extensions.Logging" />
    <PackageReference Include="Serilog" />
    <PackageReference Include="Serilog.Extensions.Logging" />
    <PackageReference Include="sqlite-net-pcl" />
    <!--
      An extra package to use SQLite on MAUI:
      https://learn.microsoft.com/en-us/dotnet/maui/data-cloud/database-sqlite?view=net-maui-7.0#install-sqlitepclrawbundle_green -->
    <PackageReference Include="SQLitePCLRaw.bundle_green" />
  </ItemGroup>

  <!-- Platform-specific package references -->

  <ItemGroup Condition="$(TargetFramework.Contains('-android'))">
    <PackageReference Include="Xamarin.AndroidX.Core" />
    <PackageReference Include="Xamarin.Firebase.Messaging" />
    <PackageReference Include="Xamarin.GooglePlayServices.Auth" />
    <PackageReference Include="Xamarin.GooglePlayServices.CroNet" />
    <PackageReference Include="Xamarin.Google.Dagger" />
    <PackageReference Include="Xamarin.Twilio.AudioSwitch" />
    <PackageReference Include="Serilog.Sinks.Xamarin" />
    <PackageReference Condition="'$(Configuration)' == 'Debug'" Include="Mono.AotProfiler.Android" />
  </ItemGroup>
  <ItemGroup Condition="$(TargetFramework.Contains('-ios'))">
    <PackageReference Include="Plugin.Firebase.CloudMessaging" />
    <PackageReference Include="Serilog.Sinks.Xamarin" />
    <PackageReference Include="Xamarin.Build.Download" />
  </ItemGroup>
  <ItemGroup Condition="$(TargetFramework.Contains('-windows'))">
    <PackageReference Include="Serilog.Sinks.Debug" />
    <PackageReference Include="Serilog.Sinks.File" />
  </ItemGroup>
  <ItemGroup>
    <TrimmerRootAssembly Include="ActualChat" />
  </ItemGroup>

  <!--
  <PropertyGroup Condition="$(TargetFramework.Contains('-windows')) and '$(Configuration)' == 'Release'">
  -->
  <!--
  <PropertyGroup Condition="$(TargetFramework.Contains('-windows'))">
    <GenerateAppxPackageOnBuild>true</GenerateAppxPackageOnBuild>
    <AppxPackageSigningEnabled>true</AppxPackageSigningEnabled>
    <PackageCertificateThumbprint>0BFF799D82CC03E61A65584D31D800924149453A</PackageCertificateThumbprint>
  </PropertyGroup>
  -->

  <!-- Common iOS and Android build properties -->

  <PropertyGroup Condition="$(TargetFramework.Contains('-android')) or $(TargetFramework.Contains('-ios'))">
    <!-- Trimmer settings -->
    <EnableUnsafeBinaryFormatterSerialization>false</EnableUnsafeBinaryFormatterSerialization>
    <EnableUnsafeUTF7Encoding>false</EnableUnsafeUTF7Encoding>
    <HttpActivityPropagationSupport>false</HttpActivityPropagationSupport>
    <MetadataUpdaterSupport>false</MetadataUpdaterSupport>
    <EventSourceSupport>false</EventSourceSupport>
    <!-- This instructs trimmer to remove managed HTTP handler -->
    <UseNativeHttpHandler>true</UseNativeHttpHandler>
  </PropertyGroup>

  <!-- Android build properties -->

  <PropertyGroup Condition="$(TargetFramework.Contains('-android'))">
    <AndroidKeyStore>True</AndroidKeyStore>
    <AndroidSigningKeyStore>myapp.keystore</AndroidSigningKeyStore>
    <AndroidSigningKeyAlias>key</AndroidSigningKeyAlias>
    <AndroidSigningKeyPass>password</AndroidSigningKeyPass>
    <AndroidSigningStorePass>password</AndroidSigningStorePass>
    <AndroidUseNegotiateAuthentication>false</AndroidUseNegotiateAuthentication>
    <!-- Performance-related -->
    <!-- Doesn't seem to impact the startup time w/ AOT -->
    <AndroidUseInterpreter>false</AndroidUseInterpreter>
    <!-- true: -50-100ms + makes the the startup time more stable -->
    <AndroidEnableSGenConcurrent>true</AndroidEnableSGenConcurrent>
    <!-- true: -150ms -->
    <AndroidEnablePreloadAssemblies>true</AndroidEnablePreloadAssemblies>
  </PropertyGroup>

  <PropertyGroup Condition="$(TargetFramework.Contains('-android')) and '$(Configuration)' == 'Debug'">
    <EmbedAssembliesIntoApk>False</EmbedAssembliesIntoApk>
    <AndroidUseInterpreter>true</AndroidUseInterpreter>
  </PropertyGroup>

  <PropertyGroup Condition="$(TargetFramework.Contains('-android')) and '$(Configuration)' == 'Release'">
    <EnableLLVM>false</EnableLLVM>
    <AndroidDexTool>d8</AndroidDexTool>
    <AndroidLinkTool>r8</AndroidLinkTool>
    <!-- Trimming -->
    <PublishTrimmed>true</PublishTrimmed>
    <TrimMode>partial</TrimMode>
    <!-- <DebuggerSupport>false</DebuggerSupport> -->
  </PropertyGroup>
<<<<<<< HEAD
  <ItemGroup>
    <TrimmerRootAssembly Include="ActualChat" RootMode="all"/>
  </ItemGroup>
=======
>>>>>>> b18691d8

  <!--
  Android AOT settings & AOT profile
  -->
  <PropertyGroup Condition="$(TargetFramework.Contains('-android')) and '$(Configuration)' == 'Release'">
    <RunAOTCompilation>true</RunAOTCompilation>
    <AndroidEnableProfiledAot>true</AndroidEnableProfiledAot>
    <!-- false: -100ms or so to startup time -->
    <AndroidAotEnableLazyLoad>false</AndroidAotEnableLazyLoad>
  </PropertyGroup>

  <PropertyGroup Condition="$(TargetFramework.Contains('-android')) and '$(Configuration)' == 'Release'">
    <!--
    These two profiles are different, we can include none, any of them, or both.
    Using both seems to be the most efficient option.
    -->
    <MauiUseDefaultAotProfile>true</MauiUseDefaultAotProfile>
    <AndroidUseDefaultAotProfile>true</AndroidUseDefaultAotProfile>
  </PropertyGroup>

  <ItemGroup Condition="$(TargetFramework.Contains('-android')) and '$(Configuration)' == 'Release'">
    <!-- Somehow this just makes things worse
    <AndroidAotProfile Include="$(MSBuildThisFileDirectory)app-exc.aotprofile" />
    <AndroidAotProfile Include="$(MSBuildThisFileDirectory)app-inc.aotprofile" />
    -->
    <!-- <AndroidAotProfile Include="$(MSBuildThisFileDirectory)custom.aprof" />-->
  </ItemGroup>

  <!-- Uncomment to profile Android app -->

  <!--
  <PropertyGroup Condition="$(TargetFramework.Contains('-android')) and '$(Configuration)' == 'Debug'">
    <AndroidEnableProfiler>true</AndroidEnableProfiler>
  </PropertyGroup>
  <ItemGroup Condition="$(TargetFramework.Contains('-android')) and '$(Configuration)' == 'Debug'">
    <AndroidEnvironment Include="diagnostics-env.txt" />
  </ItemGroup>
  -->

  <!-- iOS build properties -->

  <PropertyGroup Condition="$(TargetFramework.Contains('-ios'))">
    <IntermediateOutputPath>..\..\..\artifacts\out</IntermediateOutputPath>
    <UseShortFileNames>True</UseShortFileNames>
    <CodesignEntitlements>Platforms\iOS\Entitlements.plist</CodesignEntitlements>
    <!-- Performance-related -->
    <EnableSGenConc>False</EnableSGenConc>
  </PropertyGroup>

  <PropertyGroup Condition="'$(Configuration)|$(TargetFramework)|$(Platform)'=='Debug|net8.0-ios|AnyCPU'">
    <CreatePackage>false</CreatePackage>
    <CodesignProvision>VS: chat.actual.dev.app Development</CodesignProvision>
    <CodesignKey>iPhone Developer</CodesignKey>
    <ProvisioningType>automatic</ProvisioningType>
    <MtouchLink>SdkOnly</MtouchLink>
  </PropertyGroup>

  <PropertyGroup Condition="'$(Configuration)|$(TargetFramework)|$(Platform)'=='Release|net8.0-ios|AnyCPU'">
    <RuntimeIdentifier>ios-arm64</RuntimeIdentifier>
    <CodesignProvision Condition="'$(IsDevMaui)' == 'true'">App Store Dev</CodesignProvision>
    <CodesignProvision Condition="'$(IsDevMaui)' != 'true'">App Store 2</CodesignProvision>
    <CodesignKey>Apple Distribution: Actual Chat Inc. (M287G8G83F)</CodesignKey>
    <ArchiveOnBuild>true</ArchiveOnBuild>
    <MtouchLink>SdkOnly</MtouchLink>
    <UseInterpreter>true</UseInterpreter>
    <!--<MTouchInterpreter>-ActualChat,ActualChat.Chat.Contracts,ActualChat.Users.Contracts,ActualChat.Contacts.Contracts,Stl.Interception</MTouchInterpreter>-->
    <CreatePackage>false</CreatePackage>
  </PropertyGroup>

  <!-- Resources -->

  <PropertyGroup Condition=" '$(Configuration)|$(Platform)' == 'Debug|AnyCPU' ">
    <WarningLevel>4</WarningLevel>
  </PropertyGroup>
  <ItemGroup>
    <!-- App Icon -->
    <MauiIcon Include="Resources\AppIcon\appicon.svg" />

    <!-- Splash Screen -->
    <MauiSplashScreen Include="Resources\Splash\splashscreen.svg" Color="#0036A3" />

    <!-- Images -->
    <MauiImage Include="Resources\Images\*" />

    <!-- Custom Fonts -->
    <MauiFont Include="Resources\Fonts\*" />
    <MauiImage Remove="Resources\Images\**" />
  </ItemGroup>

  <!-- Platform-specific files to compile -->

  <!-- Android -->
  <ItemGroup Condition="$(TargetFramework.Contains('-android')) != true">
    <Compile Remove="**\**\*.Android.cs" />
    <None Include="**\**\*.Android.cs" Exclude="$(DefaultItemExcludes);$(DefaultExcludesInProjectFolder)" />
    <Compile Remove="**\Android\**\*.cs" />
    <None Include="**\Android\**\*.cs" Exclude="$(DefaultItemExcludes);$(DefaultExcludesInProjectFolder)" />
    <None Remove="GoogleService-Info.plist" />
    <Compile Remove="Resources\Images\**" />
    <None Remove="Resources\Images\**" />
  </ItemGroup>

  <!-- Both iOS and Mac Catalyst -->
  <ItemGroup Condition="$(TargetFramework.Contains('-ios')) != true AND $(TargetFramework.Contains('-maccatalyst')) != true">
    <Compile Remove="**\**\*.MaciOS.cs" />
    <None Include="**\**\*.MaciOS.cs" Exclude="$(DefaultItemExcludes);$(DefaultExcludesInProjectFolder)" />
    <Compile Remove="**\MaciOS\**\*.cs" />
    <None Include="**\MaciOS\**\*.cs" Exclude="$(DefaultItemExcludes);$(DefaultExcludesInProjectFolder)" />
  </ItemGroup>

  <!-- iOS -->
  <ItemGroup Condition="$(TargetFramework.Contains('-ios')) != true">
    <Compile Remove="**\**\*.iOS.cs" />
    <None Include="**\**\*.iOS.cs" Exclude="$(DefaultItemExcludes);$(DefaultExcludesInProjectFolder)" />
    <Compile Remove="**\iOS\**\*.cs" />
    <None Include="**\iOS\**\*.cs" Exclude="$(DefaultItemExcludes);$(DefaultExcludesInProjectFolder)" />
  </ItemGroup>

  <!-- Mac Catalyst -->
  <ItemGroup Condition="$(TargetFramework.Contains('-maccatalyst')) != true">
    <Compile Remove="**\**\*.MacCatalyst.cs" />
    <None Include="**\**\*.MacCatalyst.cs" Exclude="$(DefaultItemExcludes);$(DefaultExcludesInProjectFolder)" />
    <Compile Remove="**\MacCatalyst\**\*.cs" />
    <None Include="**\MacCatalyst\**\*.cs" Exclude="$(DefaultItemExcludes);$(DefaultExcludesInProjectFolder)" />
  </ItemGroup>

  <!-- Windows -->
  <ItemGroup Condition="$(TargetFramework.Contains('-windows')) != true">
    <Compile Remove="**\*.Windows.cs" />
    <None Include="**\*.Windows.cs" Exclude="$(DefaultItemExcludes);$(DefaultExcludesInProjectFolder)" />
    <Compile Remove="**\Windows\**\*.cs" />
    <None Include="**\Windows\**\*.cs" Exclude="$(DefaultItemExcludes);$(DefaultExcludesInProjectFolder)" />
  </ItemGroup>

  <ItemGroup>
    <!--
      MAUI msbuild tasks doesn't work with
      <Content Include="..\UI.Blazor.Host\wwwroot\**\*.*" Link="wwwroot\%(RecursiveDir)%(Filename)%(Extension)" />
      so we copy dist files from webpack build
      issue: [Web Workers API doesn't work](https://github.com/MicrosoftEdge/WebView2Feedback/issues/2296)
     -->
    <Watch Include="wwwroot\dist\**" />
  </ItemGroup>

  <ItemGroup>
    <Content Remove="appsettings.Development.json" />
    <Content Remove="appsettings.json" />
    <Content Remove="Platforms\Android\Resources\google-services.json.dev" />
    <Content Remove="Platforms\Android\Resources\google-services.json.prod" />
    <Content Remove="Resources\Images\**" />
    <Content Remove="wwwroot\dist\images\webonly\**" />
    <None Remove="wwwroot\dist\images\webonly\**" />
  </ItemGroup>

  <ItemGroup Condition="'$(IsDevMaui)' == 'true' AND $(TargetFramework.Contains('-android'))">
    <GoogleServicesJson Include="Platforms\Android\Resources\google-services.json.dev" Link="Platforms\Android\Resources\google-services.json" />
  </ItemGroup>
  <ItemGroup Condition="'$(IsDevMaui)' != 'true' AND $(TargetFramework.Contains('-android'))">
    <GoogleServicesJson Include="Platforms\Android\Resources\google-services.json.prod" Link="Platforms\Android\Resources\google-services.json" />
  </ItemGroup>

  <ItemGroup Condition="'$(IsDevMaui)' == 'true' AND $(TargetFramework.Contains('-ios'))">
    <BundleResource Include="Platforms\iOS\GoogleService-Info.plist.dev" Link="GoogleService-Info.plist" />
  </ItemGroup>
  <ItemGroup Condition="'$(IsDevMaui)' != 'true' AND $(TargetFramework.Contains('-ios'))">
    <BundleResource Include="Platforms\iOS\GoogleService-Info.plist.prod" Link="GoogleService-Info.plist" />
  </ItemGroup>

  <ItemGroup>
    <ProguardConfiguration Include="proguard.cfg" />
  </ItemGroup>

  <ItemGroup>
    <EmbeddedResource Remove="Resources\Images\**" />
  </ItemGroup>

  <ItemGroup>
    <MauiXaml Remove="Resources\Images\**" />
  </ItemGroup>

  <ItemGroup>
    <Content Include="Platforms\Windows\Assets\**\*.*" />
  </ItemGroup>

  <Target Name="UpdateBundleHash" AfterTargets="Build">
    <PropertyGroup>
      <InputFile>$(MSBuildThisFileDirectory)\wwwroot\index.htm</InputFile>
      <OutputFile>$(MSBuildThisFileDirectory)\wwwroot\index.html</OutputFile>
      <ArtifactVersion>$(Version)-$([System.DateTime]::UtcNow.Ticks.ToString("X").Substring(7))</ArtifactVersion>
    </PropertyGroup>
    <WriteLinesToFile File="$(OutputFile)" Lines="$([System.IO.File]::ReadAllText($(InputFile)).Replace('.js&quot; a','.js?v=$(ArtifactVersion)&quot; a').Replace('.css&quot; r','.css?v=$(ArtifactVersion)&quot; r').Replace('.wasm&quot; a','.wasm?v=$(ArtifactVersion)&quot; a'))" Overwrite="true" />

    <Message Importance="High" Text="$(ArtifactVersion)" />
  </Target>

  <Target Name="CopyServiseWorkerToTheRoot" AfterTargets="Build">
    <PropertyGroup>
      <InputFile>$(MSBuildThisFileDirectory)\wwwroot\dist\sw.js</InputFile>
      <OutputFile>$(MSBuildThisFileDirectory)\wwwroot\sw.js</OutputFile>
    </PropertyGroup>
    <WriteLinesToFile File="$(OutputFile)" Lines="$([System.IO.File]::ReadAllText($(InputFile)))" Overwrite="true" />

    <Message Importance="High" Text="Service Worker has been copied." />
  </Target>

</Project><|MERGE_RESOLUTION|>--- conflicted
+++ resolved
@@ -81,12 +81,11 @@
   <!-- Package references -->
 
   <ItemGroup>
+    <PackageReference Include="banditoth.MAUI.DeviceId" />
     <PackageReference Include="Microsoft.Maui.Controls" />
     <PackageReference Include="Microsoft.Maui.Controls.Compatibility" />
     <PackageReference Include="Microsoft.AspNetCore.Components.WebView.Maui" />
-    <PackageReference Remove="Microsoft.SourceLink.GitHub" />
     <!-- This seems weird, but w/o this line MSBuild concludes the version is 1.0.0! -->
-    <PackageReference Include="banditoth.MAUI.DeviceId" />
     <PackageReference Include="Microsoft.Extensions.Logging.Abstractions" VersionOverride="$(MicrosoftExtensionsVersion)" />
     <PackageReference Include="Sentry.Serilog" />
     <PackageReference Include="Sentry.Extensions.Logging" />
@@ -97,6 +96,7 @@
       An extra package to use SQLite on MAUI:
       https://learn.microsoft.com/en-us/dotnet/maui/data-cloud/database-sqlite?view=net-maui-7.0#install-sqlitepclrawbundle_green -->
     <PackageReference Include="SQLitePCLRaw.bundle_green" />
+    <PackageReference Remove="Microsoft.SourceLink.GitHub" />
   </ItemGroup>
 
   <!-- Platform-specific package references -->
@@ -180,12 +180,6 @@
     <TrimMode>partial</TrimMode>
     <!-- <DebuggerSupport>false</DebuggerSupport> -->
   </PropertyGroup>
-<<<<<<< HEAD
-  <ItemGroup>
-    <TrimmerRootAssembly Include="ActualChat" RootMode="all"/>
-  </ItemGroup>
-=======
->>>>>>> b18691d8
 
   <!--
   Android AOT settings & AOT profile
@@ -227,23 +221,7 @@
 
   <!-- iOS build properties -->
 
-  <PropertyGroup Condition="$(TargetFramework.Contains('-ios'))">
-    <IntermediateOutputPath>..\..\..\artifacts\out</IntermediateOutputPath>
-    <UseShortFileNames>True</UseShortFileNames>
-    <CodesignEntitlements>Platforms\iOS\Entitlements.plist</CodesignEntitlements>
-    <!-- Performance-related -->
-    <EnableSGenConc>False</EnableSGenConc>
-  </PropertyGroup>
-
-  <PropertyGroup Condition="'$(Configuration)|$(TargetFramework)|$(Platform)'=='Debug|net8.0-ios|AnyCPU'">
-    <CreatePackage>false</CreatePackage>
-    <CodesignProvision>VS: chat.actual.dev.app Development</CodesignProvision>
-    <CodesignKey>iPhone Developer</CodesignKey>
-    <ProvisioningType>automatic</ProvisioningType>
-    <MtouchLink>SdkOnly</MtouchLink>
-  </PropertyGroup>
-
-  <PropertyGroup Condition="'$(Configuration)|$(TargetFramework)|$(Platform)'=='Release|net8.0-ios|AnyCPU'">
+  <PropertyGroup Condition="'$(Configuration)|$(TargetFramework)|$(Platform)'=='Release|net7.0-ios|AnyCPU'">
     <RuntimeIdentifier>ios-arm64</RuntimeIdentifier>
     <CodesignProvision Condition="'$(IsDevMaui)' == 'true'">App Store Dev</CodesignProvision>
     <CodesignProvision Condition="'$(IsDevMaui)' != 'true'">App Store 2</CodesignProvision>
@@ -255,6 +233,34 @@
     <CreatePackage>false</CreatePackage>
   </PropertyGroup>
 
+  <PropertyGroup Condition="$(TargetFramework.Contains('-ios'))">
+    <IntermediateOutputPath>..\..\..\artifacts\out</IntermediateOutputPath>
+    <UseShortFileNames>True</UseShortFileNames>
+    <CodesignEntitlements>Platforms\iOS\Entitlements.plist</CodesignEntitlements>
+    <!-- Performance-related -->
+    <EnableSGenConc>False</EnableSGenConc>
+  </PropertyGroup>
+
+  <PropertyGroup Condition="'$(Configuration)|$(TargetFramework)|$(Platform)'=='Debug|net8.0-ios|AnyCPU'">
+    <CreatePackage>false</CreatePackage>
+    <CodesignProvision>VS: chat.actual.dev.app Development</CodesignProvision>
+    <CodesignKey>iPhone Developer</CodesignKey>
+    <ProvisioningType>automatic</ProvisioningType>
+    <MtouchLink>SdkOnly</MtouchLink>
+  </PropertyGroup>
+
+  <PropertyGroup Condition="'$(Configuration)|$(TargetFramework)|$(Platform)'=='Release|net7.0-ios|AnyCPU'">
+    <RuntimeIdentifier>ios-arm64</RuntimeIdentifier>
+    <CodesignProvision Condition="'$(IsDevMaui)' == 'true'">App Store Dev</CodesignProvision>
+    <CodesignProvision Condition="'$(IsDevMaui)' != 'true'">App Store 2</CodesignProvision>
+    <CodesignKey>Apple Distribution: Actual Chat Inc. (M287G8G83F)</CodesignKey>
+    <ArchiveOnBuild>true</ArchiveOnBuild>
+    <MtouchLink>SdkOnly</MtouchLink>
+    <UseInterpreter>true</UseInterpreter>
+    <!--<MTouchInterpreter>-ActualChat,ActualChat.Chat.Contracts,ActualChat.Users.Contracts,ActualChat.Contacts.Contracts,Stl.Interception</MTouchInterpreter>-->
+    <CreatePackage>false</CreatePackage>
+  </PropertyGroup>
+
   <!-- Resources -->
 
   <PropertyGroup Condition=" '$(Configuration)|$(Platform)' == 'Debug|AnyCPU' ">
