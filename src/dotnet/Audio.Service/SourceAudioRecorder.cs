using ActualChat.Audio.Db;
using ActualChat.Chat;
using Stl.Redis;

namespace ActualChat.Audio;

public class SourceAudioRecorder : ISourceAudioRecorder, IAsyncDisposable
{
    private ILogger<SourceAudioRecorder> Log { get; }
    protected bool DebugMode => Constants.DebugMode.AudioProcessing;
    protected ILogger? DebugLog => DebugMode ? Log : null;

    private IChatAuthorsBackend ChatAuthorsBackend { get; }
    private RedisDb RedisDb { get; }
    private RedisQueue<AudioRecord> NewRecordQueue { get; }
    private MomentClockSet Clocks { get; }

    public SourceAudioRecorder(
        RedisDb<AudioContext> audioRedisDb,
        IChatAuthorsBackend chatAuthorsBackend,
        MomentClockSet clocks,
        ILogger<SourceAudioRecorder> log)
    {
        Log = log;
        Clocks = clocks;
        RedisDb = audioRedisDb.WithKeyPrefix("source-audio");
        NewRecordQueue = RedisDb.GetQueue<AudioRecord>("new-records");
        ChatAuthorsBackend = chatAuthorsBackend;
    }

    public ValueTask DisposeAsync()
        => NewRecordQueue.DisposeAsync();

    public async Task RecordSourceAudio(
        Session session,
        AudioRecord record,
        IAsyncEnumerable<BlobPart> blobStream,
        CancellationToken cancellationToken)
    {
        Log.LogInformation("RecordSourceAudio: Record = {Record}", record);
        var author = await ChatAuthorsBackend.GetOrCreate(session, record.ChatId, cancellationToken).ConfigureAwait(false);
        record = record with {
            Id = new string(Ulid.NewUlid().ToString()),
            AuthorId = author.Id,
        };

        var streamer = RedisDb.GetStreamer<BlobPart>(record.Id);
        // streamer.Log = DebugLog;
        if (Constants.DebugMode.AudioRecordingBlobStream)
            blobStream = blobStream.WithLog(Log, "RecordSourceAudio", cancellationToken);
        await streamer.Write(
                blobStream,
                _ => NewRecordQueue.Enqueue(record).ToValueTask(),
                cancellationToken)
            .ConfigureAwait(false);
        _ = BackgroundTask.Run(DelayedStreamerRemoval,
            Log, $"{nameof(DelayedStreamerRemoval)} failed",
            CancellationToken.None);

        async Task DelayedStreamerRemoval()
        {
<<<<<<< HEAD
            await _clocks.CpuClock.Delay(TimeSpan.FromMinutes(1), CancellationToken.None).ConfigureAwait(false);
=======
            await Clocks.CpuClock.Delay(TimeSpan.FromMinutes(1), CancellationToken.None).ConfigureAwait(false);
>>>>>>> 3c397ecc
            await streamer.Remove().ConfigureAwait(false);
        }
    }

    public Task<AudioRecord> DequeueSourceAudio(CancellationToken cancellationToken)
        => NewRecordQueue.Dequeue(cancellationToken);

    public IAsyncEnumerable<BlobPart> GetSourceAudioBlobStream(string audioRecordId, CancellationToken cancellationToken)
    {
        var streamer = RedisDb.GetStreamer<BlobPart>(audioRecordId);
        // streamer.Log = DebugLog;
        return streamer.Read(cancellationToken);
    }
}<|MERGE_RESOLUTION|>--- conflicted
+++ resolved
@@ -59,11 +59,7 @@
 
         async Task DelayedStreamerRemoval()
         {
-<<<<<<< HEAD
-            await _clocks.CpuClock.Delay(TimeSpan.FromMinutes(1), CancellationToken.None).ConfigureAwait(false);
-=======
             await Clocks.CpuClock.Delay(TimeSpan.FromMinutes(1), CancellationToken.None).ConfigureAwait(false);
->>>>>>> 3c397ecc
             await streamer.Remove().ConfigureAwait(false);
         }
     }
