--- conflicted
+++ resolved
@@ -2,12 +2,5 @@
 
 public record TranscriptionOptions
 {
-<<<<<<< HEAD
     public Language Language { get; init; } = Languages.Main;
-    public bool IsPunctuationEnabled { get; init; } = true;
-    public bool IsDiarizationEnabled { get; init; } = false;
-    public int? MaxSpeakerCount { get; init; }
-=======
-    public LanguageId Language { get; init; } = LanguageId.Default;
->>>>>>> b13d68bc
 }