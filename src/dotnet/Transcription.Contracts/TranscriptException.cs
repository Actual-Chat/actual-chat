--- conflicted
+++ resolved
@@ -2,26 +2,6 @@
 
 public class TranscriptionException : Exception
 {
-<<<<<<< HEAD
-    public TranscriptException(string? code, string? message) : base(message)
-    {
-        Code = code;
-    }
-
-    public TranscriptException() : base()
-    {
-    }
-
-    public TranscriptException(string? message) : base(message)
-    {
-    }
-
-    public TranscriptException(string? message, Exception? innerException) : base(message, innerException)
-    {
-    }
-
-=======
->>>>>>> 2634c604
     public string? Code { get; init; }
 
     public TranscriptionException(string? code, string? message) : base(message)
