<<<<<<< HEAD
using ActualChat.Hosting;
=======
﻿using ActualChat.Hosting;
>>>>>>> 7b321bd4
using ActualChat.UI.Blazor;
using Microsoft.Extensions.DependencyInjection;
using Stl.DependencyInjection;
using Stl.Plugins;

<<<<<<< HEAD
namespace ActualChat.Audio.UI.Blazor
{
    public class AudioBlazorUIModule : HostModule, IBlazorUIModule
    {
        /// <inheritdoc />
        public static string ImportName => "audio";

        public AudioBlazorUIModule(IPluginInfoProvider.Query _) : base(_) { }
        [ServiceConstructor]
        public AudioBlazorUIModule(IPluginHost plugins) : base(plugins) { }
=======
namespace ActualChat.Audio.UI.Blazor.Module;

public class AudioBlazorUIModule: HostModule, IBlazorUIModule
{
    public AudioBlazorUIModule(IPluginInfoProvider.Query _) : base(_) { }
    [ServiceConstructor]
    public AudioBlazorUIModule(IPluginHost plugins) : base(plugins) { }
>>>>>>> 7b321bd4

    public override void InjectServices(IServiceCollection services)
    {
        if (!HostInfo.RequiredServiceScopes.Contains(ServiceScope.BlazorUI))
            return; // Blazor UI only module
    }
}<|MERGE_RESOLUTION|>--- conflicted
+++ resolved
@@ -1,33 +1,19 @@
-<<<<<<< HEAD
 using ActualChat.Hosting;
-=======
-﻿using ActualChat.Hosting;
->>>>>>> 7b321bd4
 using ActualChat.UI.Blazor;
 using Microsoft.Extensions.DependencyInjection;
 using Stl.DependencyInjection;
 using Stl.Plugins;
 
-<<<<<<< HEAD
-namespace ActualChat.Audio.UI.Blazor
-{
-    public class AudioBlazorUIModule : HostModule, IBlazorUIModule
-    {
-        /// <inheritdoc />
-        public static string ImportName => "audio";
-
-        public AudioBlazorUIModule(IPluginInfoProvider.Query _) : base(_) { }
-        [ServiceConstructor]
-        public AudioBlazorUIModule(IPluginHost plugins) : base(plugins) { }
-=======
-namespace ActualChat.Audio.UI.Blazor.Module;
+namespace ActualChat.Audio.UI.Blazor;
 
 public class AudioBlazorUIModule: HostModule, IBlazorUIModule
 {
+    /// <inheritdoc />
+    public static string ImportName => "audio";
+
     public AudioBlazorUIModule(IPluginInfoProvider.Query _) : base(_) { }
     [ServiceConstructor]
     public AudioBlazorUIModule(IPluginHost plugins) : base(plugins) { }
->>>>>>> 7b321bd4
 
     public override void InjectServices(IServiceCollection services)
     {
