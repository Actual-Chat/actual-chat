--- conflicted
+++ resolved
@@ -33,22 +33,7 @@
         this._bufferQueue = [];
         this._mediaSource = new MediaSource();
         this._previousReadyState = -1;
-<<<<<<< HEAD
-        this._mediaSource.addEventListener('sourceopen', _ => {
-            if (debugMode)
-                console.log('sourceopen: ' + this._mediaSource.readyState);
-        });
-        this._mediaSource.addEventListener('sourceended', _ => {
-            if (debugMode)
-                console.log('sourceended: ' + this._mediaSource.readyState);
-        });
-        this._mediaSource.addEventListener('sourceclose', _ => {
-            if (debugMode)
-                console.log('sourceclose: ' + this._mediaSource.readyState);
-        });
-=======
         this._previousOffset = -1;
->>>>>>> 6b88431f
         this._mediaSource.addEventListener('error', _ => {
             if (debugMode)
                 console.log('source error: ' + this._mediaSource.readyState);
@@ -61,16 +46,6 @@
             }
         });
         this._audio.addEventListener('error', (e) => {
-<<<<<<< HEAD
-            while (this._playingQueue.length > 0) {
-                let playingFrame = this._playingQueue.shift();
-                // if (debugMode)
-                //     console.log(`Resolved promise for audio frame. Offset: ${playingFrame.offset}`);
-                playingFrame.played();
-            }
-
-=======
->>>>>>> 6b88431f
             let err = this._audio.error;
             let _ = this.invokeOnPlaybackEnded(err.code, err.message);
             if (debugMode)
@@ -81,15 +56,9 @@
                 console.log('Audio stalled. ');
         });
         this._audio.addEventListener('waiting', (e) => {
-<<<<<<< HEAD
             if (debugMode)
                 console.log('Audio is waiting. ');
                 console.log(`Audio state: ${this.getReadyState()}`);
-
-=======
-            console.log('Audio is waiting. ');
-            console.log(`Audio state: ${this.getReadyState()}`);
->>>>>>> 6b88431f
             let time = this._audio.currentTime;
             let readyState = this._audio.readyState;
             let _ = this.invokeOnDataWaiting(time, readyState);
@@ -119,40 +88,26 @@
         return new AudioPlayer(blazorRef, debugMode);
     }
 
-<<<<<<< HEAD
-    public async initialize(byteArray: Uint8Array, offset: number): Promise<void> {
+    public async initialize(byteArray: Uint8Array): Promise<void> {
         if (this._debugMode)
             console.log('Audio player initialized.');
-        this._startOffset = offset;
-
-        if (this._sourceBuffer !== null) {
-            this._sourceBuffer.appendBuffer(byteArray);
-            if (this._debugMode)
-                console.log('Audio init header has been appended.');
-        } else {
-            if (this._debugMode)
-                console.log('Audio init: waiting for SourceBuffer.');
-            let sourceBuffer = await this._bufferCreated;
-            sourceBuffer.appendBuffer(byteArray);
-            if (this._debugMode)
-                console.log('Audio init header has been appended with delay.');
-=======
-    public async initialize(byteArray: Uint8Array): Promise<void> {
-        console.log('Audio player initialized.');
 
         try {
             if (this._sourceBuffer !== null) {
                 this._sourceBuffer.appendBuffer(byteArray);
-                console.log('Audio init header has been appended.');
-            } else {
-                console.log('Audio init: waiting for SourceBuffer.');
+                if (this._debugMode)
+                    console.log('Audio init header has been appended.');
+            } else {
+                if (this._debugMode)
+                    console.log('Audio init: waiting for SourceBuffer.');
                 let sourceBuffer = await this._bufferCreated;
                 sourceBuffer.appendBuffer(byteArray);
-                console.log('Audio init header has been appended with delay.');
+                if (this._debugMode)
+                    console.log('Audio init header has been appended with delay.');
             }
         } catch (e) {
-            console.error(e, e.stack);
->>>>>>> 6b88431f
+            if (this._debugMode)
+                console.error(e, e.stack);
         }
     }
 
@@ -162,70 +117,11 @@
         this.stop(null);
     }
 
-<<<<<<< HEAD
-    public appendAudio(byteArray: Uint8Array, offset: number): Promise<void> {
-        // console.log(`Appending audio frame... Offset: ${offset}`);
-        return new Promise<void>(resolve => {
-            try {
-                if (this._audio.error !== null) {
-                    let e = this._audio.error;
-                    if (this._debugMode)
-                        console.error(`Error during append audio. Code: ${e.code}. Message: ${e.message}`);
-                } else {
-                    if (this._audio.readyState !== this._previousReadyState) {
-                        if (this._debugMode)
-                            console.log(`Audio state: ${this.getReadyState()}`);
-                    }
-                    this._previousReadyState = this._audio.readyState;
-                    if (this._sourceBuffer.updating) {
-                        this._bufferQueue.push(new AudioUpdate(resolve, byteArray, offset));
-                    } else {
-                        let currentTime = this._audio.currentTime;
-                        let removedBefore = this._removedBefore;
-                        if (currentTime > removedBefore + 5) {
-                            this._sourceBuffer.remove(removedBefore, currentTime - 2);
-                            this._removedBefore = currentTime - 2;
-                            this._bufferQueue.push(new AudioUpdate(resolve, byteArray, offset));
-                        }
-
-                        let newUpdate = new AudioUpdate(resolve, byteArray, offset)
-                        if (this._bufferQueue.length > 0) {
-                            this._bufferQueue.push(newUpdate);
-                            let updateWithProperOrder = this._bufferQueue.shift();
-                            if (updateWithProperOrder instanceof AudioUpdate) {
-                                this._sourceBuffer.appendBuffer(updateWithProperOrder.chunk);
-                                if (this._audio.readyState === this._audio.HAVE_ENOUGH_DATA) {
-                                    if (this._audio.currentTime + 5 <= updateWithProperOrder.offset) {
-                                        this._playingQueue.push(updateWithProperOrder);
-                                    } else {
-                                        // console.log(`Resolved promise for audio frame. Offset: ${updateWithProperOrder.offset}`);
-                                        updateWithProperOrder.played();
-                                    }
-                                } else {
-                                    // console.log(`Resolved promise for audio frame. Offset: ${updateWithProperOrder.offset}`);
-                                    updateWithProperOrder.played();
-                                }
-                            } else
-                                this._mediaSource.endOfStream();
-                        } else {
-                            this._sourceBuffer.appendBuffer(byteArray);
-                            if (this._audio.readyState === this._audio.HAVE_ENOUGH_DATA) {
-                                if (this._audio.currentTime + 5 <= newUpdate.offset) {
-                                    this._playingQueue.push(newUpdate);
-                                } else {
-                                    // console.log(`Resolved promise for audio frame. Offset: ${newUpdate.offset}`);
-                                    newUpdate.played();
-                                }
-                            } else {
-                                // console.log(`Resolved promise for audio frame. Offset: ${newUpdate.offset}`);
-                                newUpdate.played();
-                            }
-                        }
-=======
     public appendAudio(byteArray: Uint8Array, offset: number): number {
         if (this._audio.error !== null) {
             let e = this._audio.error;
-            console.error(`Error during append audio. Code: ${e.code}. Message: ${e.message}`);
+            if (this._debugMode)
+                console.error(`Error during append audio. Code: ${e.code}. Message: ${e.message}`);
             return;
         }
 
@@ -242,19 +138,13 @@
                 if (!queueItemAppended) {
                     this._sourceBuffer.appendBuffer(byteArray);
                     if (this._previousOffset > offset) {
-                        console.error(`Update offset is less than previously processed offset`);
->>>>>>> 6b88431f
+                        if (this._debugMode)
+                            console.error(`Update offset is less than previously processed offset`);
                     }
                     this._previousOffset = offset;
                 } else {
                     this._bufferQueue.push(new AudioUpdate(byteArray, offset));
                 }
-<<<<<<< HEAD
-            } catch (err) {
-                if (this._debugMode)
-                    console.error('Error appending audio. ' + JSON.stringify(err));
-=======
->>>>>>> 6b88431f
             }
 
             if (this._sourceBuffer.buffered.length > 0) {
@@ -265,7 +155,8 @@
             return 0;
 
         } catch (e) {
-            console.error(e, e.stack);
+            if (this._debugMode)
+                console.error(e, e.stack);
         }
     }
 
@@ -325,7 +216,8 @@
                 let offset = update.offset;
                 this._sourceBuffer.appendBuffer(update.chunk);
                 if (this._previousOffset > offset) {
-                    console.error(`Update offset is less than previously processed offset`);
+                    if (this._debugMode)
+                        console.error(`Update offset is less than previously processed offset`);
                 }
                 this._previousOffset = offset;
             } else {
@@ -334,7 +226,8 @@
 
             return true;
         } catch (e) {
-            console.error(e, e.stack);
+            if (this._debugMode)
+                console.error(e, e.stack);
         }
     }
 
