/// #if MEM_LEAK_DETECTION
import codec, { Codec, Encoder } from '@actual-chat/codec/codec.debug';
import codecWasm from '@actual-chat/codec/codec.debug.wasm';
import codecWasmMap from '@actual-chat/codec/codec.debug.wasm.map';
/// #else
/// #code import codec, { Encoder, Codec } from '@actual-chat/codec';
/// #code import codecWasm from '@actual-chat/codec/codec.wasm';
/// #endif
import Denque from 'denque';
import * as signalR from '@microsoft/signalr';
import { HttpTransportType } from '@microsoft/signalr';
import { MessagePackHubProtocol } from '@microsoft/signalr-protocol-msgpack';
import { rpcClientServer, rpcServer } from 'rpc';

import { KaiserBesselDerivedWindow } from './kaiser–bessel-derived-window';
import { OpusEncoderWorker } from './opus-encoder-worker-contract';
import { delayAsync } from 'promises';
import { Disposable } from 'disposable';
import { Log, LogLevel, LogScope } from 'logging';
<<<<<<< HEAD
import { AudioVadWorker } from './audio-vad-worker-contract';
import { OpusEncoderWorklet } from '../worklets/opus-encoder-worklet-contract';
import { VoiceActivityChange } from './audio-vad';
=======
import { getVersionedArtifactPath } from 'versioning';
>>>>>>> b5553ce9

const LogScope: LogScope = 'OpusEncoderWorker';
const debugLog = Log.get(LogScope, LogLevel.Debug);
const warnLog = Log.get(LogScope, LogLevel.Warn);
const errorLog = Log.get(LogScope, LogLevel.Error);

/// #if MEM_LEAK_DETECTION
debugLog?.log(`MEM_LEAK_DETECTION == true`);
/// #endif

// TODO: create wrapper around module for all workers

let codecModule: Codec | null = null;

<<<<<<< HEAD
=======
function loadCodec(): Promise<void> {
    // wrapped promise to avoid exceptions with direct call to codec(...)
    return new Promise<void>((resolve,reject) => codec(getEmscriptenLoaderOptions())
        .then(
            val => {
                codecModule = val;
                self['codec'] = codecModule;
                resolve();
            },
            reason => reject(reason)));
}

function getEmscriptenLoaderOptions(): EmscriptenLoaderOptions {
    return {
        locateFile: (filename: string) => {
            const codecWasmPath = getVersionedArtifactPath(codecWasm);
            if (filename.slice(-4) === 'wasm')
                return codecWasmPath;
            /// #if MEM_LEAK_DETECTION
            else if (filename.slice(-3) === 'map')
                return codecWasmMap;
            /// #endif
            // Allow secondary resources like the .wasm payload to be loaded by the emscripten code.
            // emscripten 1.37.25 loads memory initializers as data: URI
            else if (filename.slice(0, 5) === 'data:')
                return filename;
            else throw new Error(`Emscripten module tried to load an unknown file: "${filename}"`);
        },
    };
}

>>>>>>> b5553ce9
const CHUNKS_WILL_BE_SENT_ON_RESUME = 4;
const FADE_CHUNKS = 2;
const CHUNK_SIZE = 960;

/** buffer or callbackId: number of `end` message */
const queue = new Denque<ArrayBuffer>();
let hubConnection: signalR.HubConnection;
let recordingSubject = new signalR.Subject<Uint8Array>();
let state: 'inactive' | 'created' | 'encoding' | 'ended' = 'inactive';
let vadState: 'voice' | 'silence' = 'voice';
let encoderWorklet: OpusEncoderWorklet & Disposable = null;
let vadWorker: AudioVadWorker & Disposable = null;
let encoder: Encoder;
let lastInitArguments: { sessionId: string, chatId: string } | null = null;
let isEncoding = false;
let kbdWindow: Float32Array | null = null;
let pinkNoiseChunk: Float32Array | null = null;
let lowNoiseChunk: Float32Array | null = null;
let silenceChunk: Float32Array | null = null;
let chunkTimeOffset: number = 0;

<<<<<<< HEAD
let serverImpl: OpusEncoderWorker = {
    create: async (audioHubUrl: string): Promise<void> => {
        if (encoderWorklet != null || vadWorker != null)
            throw 'Already initialized.';
        debugLog?.log(`-> onCreate`);
=======
worker.onmessage = async (ev: MessageEvent<CreateEncoderMessage | InitEncoderMessage | StartMessage | EndMessage>) => handleRpc(
    ev.data.rpcResultId,
    (message) => worker.postMessage(message),
    async () => {
        const request = ev.data;
        switch (request.type) {
            case 'create':
                return await onCreate(request as CreateEncoderMessage);
            case 'init':
                return await onInit(request as InitEncoderMessage, ev.ports[0], ev.ports[1]);
            case 'start':
                return await onStart(request as StartMessage);
            case 'end':
                return onEnd();
            default:
                throw new Error(`Unsupported message type: ${request['type'] as string}`);
        }
    },
    error => errorLog?.log(`worker.onmessage: unhandled error:`, error),
);

async function onCreate(message: CreateEncoderMessage): Promise<void> {
    if (workletPort != null)
        throw new Error('workletPort has already been set.');
    if (vadPort != null)
        throw new Error('vadPort has already been set.');
    debugLog?.log(`-> onCreate`);
    // initialize artifact versions for 'getVersionedArtifactPath' call
    globalThis.App = {
        artifactVersions: message.artifactVersions,
    }

    const retryPolicy: signalR.IRetryPolicy = {
        nextRetryDelayInMilliseconds: (retryContext: signalR.RetryContext): number => {
            if (retryContext.previousRetryCount < 5)
                return 100;

            const averageDelay = Math.min(5000, retryContext.elapsedMilliseconds / retryContext.previousRetryCount);
            return averageDelay * (1.2 + Math.random());
        },
    };

    // Connect to SignalR Hub
    hubConnection = new signalR.HubConnectionBuilder()
        .withUrl(message.audioHubUrl, {
            skipNegotiation: true,
            transport: signalR.HttpTransportType.WebSockets
        })
        .withAutomaticReconnect(retryPolicy)
        .withHubProtocol(new MessagePackHubProtocol())
        .configureLogging(signalR.LogLevel.Information)
        .build();
    await hubConnection.start();

    // Get fade-in window
    kbdWindow = KaiserBesselDerivedWindow(CHUNK_SIZE*FADE_CHUNKS, 2.55);
    pinkNoiseChunk = initPinkNoiseBuffer(1.0);
    lowNoiseChunk = initPinkNoiseBuffer(0.005);
    silenceChunk = new Float32Array(CHUNK_SIZE);

    // Setting encoder module
    let retryCount = 0;
    let whenCodecModuleCreated = loadCodec();
    while (codecModule == null && retryCount++ < 3) {
        try {
            await whenCodecModuleCreated;
            break;
        }
        catch (e) {
            warnLog.log(e, "error loading codec WASM module.")
            await delayAsync(300);
            whenCodecModuleCreated = loadCodec();
        }
    }
    if (codecModule == null)
        throw new Error("Unable to load codec WASM module.");
>>>>>>> b5553ce9

        const retryPolicy: signalR.IRetryPolicy = {
            nextRetryDelayInMilliseconds: (retryContext: signalR.RetryContext): number => {
                if (retryContext.previousRetryCount < 5)
                    return 100;

                const averageDelay = Math.min(5000, retryContext.elapsedMilliseconds / retryContext.previousRetryCount);
                return averageDelay * (1.2 + Math.random());
            },
        };

        // Connect to SignalR Hub
        hubConnection = new signalR.HubConnectionBuilder()
            .withUrl(audioHubUrl, {
                skipNegotiation: true,
                transport: signalR.HttpTransportType.WebSockets
            })
            .withAutomaticReconnect(retryPolicy)
            .withHubProtocol(new MessagePackHubProtocol())
            .configureLogging(signalR.LogLevel.Information)
            .build();
        await hubConnection.start();

        // Get fade-in window
        kbdWindow = KaiserBesselDerivedWindow(CHUNK_SIZE*FADE_CHUNKS, 2.55);
        pinkNoiseChunk = initPinkNoiseBuffer(1.0);
        lowNoiseChunk = initPinkNoiseBuffer(0.005);
        silenceChunk = new Float32Array(CHUNK_SIZE);

        // Setting encoder module
        let retryCount = 0;
        let whenCodecModuleCreated = codecModuleReady;
        while (codecModule == null && retryCount++ < 3) {
            try {
                await whenCodecModuleCreated;
                break;
            }
            catch (e) {
                warnLog.log(e, "error loading codec WASM module.")
                await delayAsync(300);
                whenCodecModuleCreated = loadCodec();
            }
        }
        if (codecModule == null)
            throw new Error("Unable to load codec WASM module.");

        // warmup encoder
        encoder = new codecModule.Encoder();
        for (let i=0; i < 2; i++) {
            encoder.encode(pinkNoiseChunk.buffer);
        }
        encoder.delete();
        encoder = null;

        debugLog?.log(`<- onCreate`);

        state = 'created';
    },

    init: async (workletPort: MessagePort, vadPort: MessagePort): Promise<void> => {
        encoderWorklet = rpcClientServer<OpusEncoderWorklet>(workletPort, this);
        vadWorker = rpcClientServer<AudioVadWorker>(vadPort, this);

        state = 'ended';
    },

    start: async (sessionId: string, chatId: string): Promise<void> => {
        lastInitArguments = { sessionId, chatId };
        debugLog?.log(`onStart`);
        encoder = new codecModule.Encoder();

        state = 'encoding';
        vadState = 'silence';
    },

    stop: async (): Promise<void> => {
        state = 'ended';
        processQueue('out');
        recordingSubject.complete();
        encoder?.delete();
        encoder = null;
    },

    onEncoderWorkletOutput: async (buffer: ArrayBuffer): Promise<void> => {
        if (buffer.byteLength === 0)
            return;

        if (state === 'encoding') {
            queue.push(buffer);
            if (vadState === 'voice')
                processQueue();
            else if (queue.length > CHUNKS_WILL_BE_SENT_ON_RESUME)
                queue.shift();
        }
    },

    onVoiceActivityChange: async (change: VoiceActivityChange) => {
        debugLog?.log(`onVoiceActivityChange:`, change);

        const newVadState = change.kind === 'end' ? 'silence' : 'voice';
        if (vadState === newVadState)
            return;
        if (state !== 'encoding')
            return;

        if (newVadState === 'silence') {
            // set state, then complete the stream
            vadState = newVadState;
            processQueue('out');
            recordingSubject.complete();
            encoder?.delete();
            encoder = null;
            chunkTimeOffset = 0;
        }
        else {
            if (!lastInitArguments)
                throw new Error('Unable to resume streaming lastNewStreamMessage is null');

            // start new stream and then set state
            const { sessionId, chatId } = lastInitArguments;
            recordingSubject = new signalR.Subject<Uint8Array>();
            if (!encoder)
                encoder = new codecModule.Encoder();
            const preSkip = encoder.preSkip;
            await hubConnection.send('ProcessAudio', sessionId, chatId, Date.now() / 1000, preSkip, recordingSubject);
            vadState = newVadState;
            processQueue('in');
        }
    }
}
const server = rpcServer(globalThis as unknown as Worker, serverImpl);

// Helpers

function loadCodec(): Promise<void> {
    // wrapped promise to avoid exceptions with direct call to codec(...)
    return new Promise<void>((resolve,reject) => codec(getEmscriptenLoaderOptions())
        .then(
            val => {
                codecModule = val;
                self['codec'] = codecModule;
                resolve();
            },
            reason => reject(reason)));
}

function getEmscriptenLoaderOptions(): EmscriptenLoaderOptions {
    return {
        locateFile: (filename: string) => {
            if (filename.slice(-4) === 'wasm')
                return codecWasm;
            /// #if MEM_LEAK_DETECTION
            else if (filename.slice(-3) === 'map')
                return codecWasmMap;
                /// #endif
                // Allow secondary resources like the .wasm payload to be loaded by the emscripten code.
            // emscripten 1.37.25 loads memory initializers as data: URI
            else if (filename.slice(0, 5) === 'data:')
                return filename;
            else
                throw new Error(`Emscripten module tried to load an unknown file: "${filename}"`);
        },
    };
}

function processQueue(fade: 'in' | 'out' | 'none' = 'none'): void {
    if (isEncoding)
        return;

    if (!encoder)
        return;

    try {
        isEncoding = true;
        let fadeWindowIndex: number | null = null;
        if (fade === 'in') {
            const result = encoder.encode(silenceChunk.buffer);
            recordingSubject.next(result);
            chunkTimeOffset = 20;
        }
        else if (fade === 'out') {
            if (queue.length >= FADE_CHUNKS)
                fadeWindowIndex = 0;
        }

        while (!queue.isEmpty()) {
            const buffer = queue.shift();
            if (fadeWindowIndex !== null) {
                const samples = new Float32Array(buffer);
                if (fade === 'in')
                    for (let i = 0; i < samples.length; i++)
                        samples[i] *= kbdWindow[fadeWindowIndex + i];
                else if (fade === 'out')
                    for (let i = 0; i < samples.length; i++)
                        samples[i] *= kbdWindow[kbdWindow.length - 1 - fadeWindowIndex - i];

                fadeWindowIndex += samples.length;
                if (fadeWindowIndex >= FADE_CHUNKS * CHUNK_SIZE)
                    fadeWindowIndex = null;
            }

            const result = encoder.encode(buffer);
            void encoderWorklet.append(buffer);
            recordingSubject.next(result);
            chunkTimeOffset += 20;
        }
        if (fade === 'out') {
            while (chunkTimeOffset < 2200) {
                const result = encoder.encode(lowNoiseChunk.buffer);
                recordingSubject.next(result);
                chunkTimeOffset += 20;
            }
        }
    }
    catch (error) {
        errorLog?.log(`processQueue: unhandled error:`, error);
    }
    finally {
        isEncoding = false;
    }
}

function initPinkNoiseBuffer(gain: number = 1): Float32Array {
    const buffer = new Float32Array(CHUNK_SIZE);
    let b0, b1, b2, b3, b4, b5, b6;
    b0 = b1 = b2 = b3 = b4 = b5 = b6 = 0.0;
    for (let i = 0; i < buffer.length; i++) {
        const white = Math.random() * 2 - 1;
        b0 = 0.99886 * b0 + white * 0.0555179;
        b1 = 0.99332 * b1 + white * 0.0750759;
        b2 = 0.96900 * b2 + white * 0.1538520;
        b3 = 0.86650 * b3 + white * 0.3104856;
        b4 = 0.55000 * b4 + white * 0.5329522;
        b5 = -0.7616 * b5 - white * 0.0168980;
        buffer[i] = b0 + b1 + b2 + b3 + b4 + b5 + b6 + white * 0.5362;
        buffer[i] *= 0.11;
        buffer[i] *= gain;
        b6 = white * 0.115926;
    }
    return buffer;
}<|MERGE_RESOLUTION|>--- conflicted
+++ resolved
@@ -17,13 +17,10 @@
 import { delayAsync } from 'promises';
 import { Disposable } from 'disposable';
 import { Log, LogLevel, LogScope } from 'logging';
-<<<<<<< HEAD
 import { AudioVadWorker } from './audio-vad-worker-contract';
 import { OpusEncoderWorklet } from '../worklets/opus-encoder-worklet-contract';
 import { VoiceActivityChange } from './audio-vad';
-=======
 import { getVersionedArtifactPath } from 'versioning';
->>>>>>> b5553ce9
 
 const LogScope: LogScope = 'OpusEncoderWorker';
 const debugLog = Log.get(LogScope, LogLevel.Debug);
@@ -38,46 +35,14 @@
 
 let codecModule: Codec | null = null;
 
-<<<<<<< HEAD
-=======
-function loadCodec(): Promise<void> {
-    // wrapped promise to avoid exceptions with direct call to codec(...)
-    return new Promise<void>((resolve,reject) => codec(getEmscriptenLoaderOptions())
-        .then(
-            val => {
-                codecModule = val;
-                self['codec'] = codecModule;
-                resolve();
-            },
-            reason => reject(reason)));
-}
-
-function getEmscriptenLoaderOptions(): EmscriptenLoaderOptions {
-    return {
-        locateFile: (filename: string) => {
-            const codecWasmPath = getVersionedArtifactPath(codecWasm);
-            if (filename.slice(-4) === 'wasm')
-                return codecWasmPath;
-            /// #if MEM_LEAK_DETECTION
-            else if (filename.slice(-3) === 'map')
-                return codecWasmMap;
-            /// #endif
-            // Allow secondary resources like the .wasm payload to be loaded by the emscripten code.
-            // emscripten 1.37.25 loads memory initializers as data: URI
-            else if (filename.slice(0, 5) === 'data:')
-                return filename;
-            else throw new Error(`Emscripten module tried to load an unknown file: "${filename}"`);
-        },
-    };
-}
-
->>>>>>> b5553ce9
 const CHUNKS_WILL_BE_SENT_ON_RESUME = 4;
 const FADE_CHUNKS = 2;
 const CHUNK_SIZE = 960;
 
 /** buffer or callbackId: number of `end` message */
 const queue = new Denque<ArrayBuffer>();
+const worker = self as unknown as Worker;
+
 let hubConnection: signalR.HubConnection;
 let recordingSubject = new signalR.Subject<Uint8Array>();
 let state: 'inactive' | 'created' | 'encoding' | 'ended' = 'inactive';
@@ -93,90 +58,16 @@
 let silenceChunk: Float32Array | null = null;
 let chunkTimeOffset: number = 0;
 
-<<<<<<< HEAD
 let serverImpl: OpusEncoderWorker = {
     create: async (audioHubUrl: string): Promise<void> => {
         if (encoderWorklet != null || vadWorker != null)
             throw 'Already initialized.';
+
         debugLog?.log(`-> onCreate`);
-=======
-worker.onmessage = async (ev: MessageEvent<CreateEncoderMessage | InitEncoderMessage | StartMessage | EndMessage>) => handleRpc(
-    ev.data.rpcResultId,
-    (message) => worker.postMessage(message),
-    async () => {
-        const request = ev.data;
-        switch (request.type) {
-            case 'create':
-                return await onCreate(request as CreateEncoderMessage);
-            case 'init':
-                return await onInit(request as InitEncoderMessage, ev.ports[0], ev.ports[1]);
-            case 'start':
-                return await onStart(request as StartMessage);
-            case 'end':
-                return onEnd();
-            default:
-                throw new Error(`Unsupported message type: ${request['type'] as string}`);
-        }
-    },
-    error => errorLog?.log(`worker.onmessage: unhandled error:`, error),
-);
-
-async function onCreate(message: CreateEncoderMessage): Promise<void> {
-    if (workletPort != null)
-        throw new Error('workletPort has already been set.');
-    if (vadPort != null)
-        throw new Error('vadPort has already been set.');
-    debugLog?.log(`-> onCreate`);
-    // initialize artifact versions for 'getVersionedArtifactPath' call
-    globalThis.App = {
-        artifactVersions: message.artifactVersions,
-    }
-
-    const retryPolicy: signalR.IRetryPolicy = {
-        nextRetryDelayInMilliseconds: (retryContext: signalR.RetryContext): number => {
-            if (retryContext.previousRetryCount < 5)
-                return 100;
-
-            const averageDelay = Math.min(5000, retryContext.elapsedMilliseconds / retryContext.previousRetryCount);
-            return averageDelay * (1.2 + Math.random());
-        },
-    };
-
-    // Connect to SignalR Hub
-    hubConnection = new signalR.HubConnectionBuilder()
-        .withUrl(message.audioHubUrl, {
-            skipNegotiation: true,
-            transport: signalR.HttpTransportType.WebSockets
-        })
-        .withAutomaticReconnect(retryPolicy)
-        .withHubProtocol(new MessagePackHubProtocol())
-        .configureLogging(signalR.LogLevel.Information)
-        .build();
-    await hubConnection.start();
-
-    // Get fade-in window
-    kbdWindow = KaiserBesselDerivedWindow(CHUNK_SIZE*FADE_CHUNKS, 2.55);
-    pinkNoiseChunk = initPinkNoiseBuffer(1.0);
-    lowNoiseChunk = initPinkNoiseBuffer(0.005);
-    silenceChunk = new Float32Array(CHUNK_SIZE);
-
-    // Setting encoder module
-    let retryCount = 0;
-    let whenCodecModuleCreated = loadCodec();
-    while (codecModule == null && retryCount++ < 3) {
-        try {
-            await whenCodecModuleCreated;
-            break;
-        }
-        catch (e) {
-            warnLog.log(e, "error loading codec WASM module.")
-            await delayAsync(300);
-            whenCodecModuleCreated = loadCodec();
-        }
-    }
-    if (codecModule == null)
-        throw new Error("Unable to load codec WASM module.");
->>>>>>> b5553ce9
+        // initialize artifact versions for 'getVersionedArtifactPath' call
+        globalThis.App = {
+            artifactVersions: message.artifactVersions,
+        }
 
         const retryPolicy: signalR.IRetryPolicy = {
             nextRetryDelayInMilliseconds: (retryContext: signalR.RetryContext): number => {
@@ -206,22 +97,22 @@
         lowNoiseChunk = initPinkNoiseBuffer(0.005);
         silenceChunk = new Float32Array(CHUNK_SIZE);
 
-        // Setting encoder module
-        let retryCount = 0;
-        let whenCodecModuleCreated = codecModuleReady;
-        while (codecModule == null && retryCount++ < 3) {
-            try {
-                await whenCodecModuleCreated;
-                break;
-            }
-            catch (e) {
-                warnLog.log(e, "error loading codec WASM module.")
-                await delayAsync(300);
-                whenCodecModuleCreated = loadCodec();
-            }
-        }
-        if (codecModule == null)
-            throw new Error("Unable to load codec WASM module.");
+    // Setting encoder module
+    let retryCount = 0;
+    let whenCodecModuleCreated = loadCodec();
+    while (codecModule == null && retryCount++ < 3) {
+        try {
+            await whenCodecModuleCreated;
+            break;
+        }
+        catch (e) {
+            warnLog.log(e, "Error loading codec WASM module.")
+            await delayAsync(300);
+            whenCodecModuleCreated = loadCodec();
+        }
+    }
+    if (codecModule == null)
+        throw new Error("Unable to load codec WASM module.");
 
         // warmup encoder
         encoder = new codecModule.Encoder();
@@ -307,7 +198,7 @@
         }
     }
 }
-const server = rpcServer(globalThis as unknown as Worker, serverImpl);
+const server = rpcServer(worker, serverImpl);
 
 // Helpers
 
@@ -326,8 +217,9 @@
 function getEmscriptenLoaderOptions(): EmscriptenLoaderOptions {
     return {
         locateFile: (filename: string) => {
+            const codecWasmPath = getVersionedArtifactPath(codecWasm);
             if (filename.slice(-4) === 'wasm')
-                return codecWasm;
+                return codecWasmPath;
             /// #if MEM_LEAK_DETECTION
             else if (filename.slice(-3) === 'map')
                 return codecWasmMap;
@@ -336,8 +228,7 @@
             // emscripten 1.37.25 loads memory initializers as data: URI
             else if (filename.slice(0, 5) === 'data:')
                 return filename;
-            else
-                throw new Error(`Emscripten module tried to load an unknown file: "${filename}"`);
+            else throw new Error(`Emscripten module tried to load an unknown file: "${filename}"`);
         },
     };
 }
