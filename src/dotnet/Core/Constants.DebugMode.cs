--- conflicted
+++ resolved
@@ -26,11 +26,7 @@
         public static readonly bool MarkupParser = false;
         public static readonly bool ServerFusionMonitor = false; // Applies only to dev server
         public static readonly bool DisableStaticFileCaching = false; // Applies only to dev server
-<<<<<<< HEAD
-        public static readonly bool RemoteComputedCache = true;
-=======
-        public static readonly bool ClientComputedCache = false;
->>>>>>> 96a5e0c7
+        public static readonly bool RemoteComputedCache = false;
         public static readonly bool MeshLocks = false;
         public static readonly bool ShardWorker = false;
         public static readonly bool QueueProcessor = false;
