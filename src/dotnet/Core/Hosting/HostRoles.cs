--- conflicted
+++ resolved
@@ -56,13 +56,8 @@
                         roles.Add(HostRole.SearchBackend);
                         roles.Add(HostRole.TranscriptionBackend);
                         roles.Add(HostRole.UsersBackend);
-<<<<<<< HEAD
-                        roles.Add(HostRole.ContactIndexingWorker);
+                        roles.Add(HostRole.ContactIndexerBackend);
                         roles.Add(HostRole.MLSearchBackend);
-                        roles.Add(HostRole.EventQueue);
-=======
-                        roles.Add(HostRole.ContactIndexerBackend);
->>>>>>> 99a3a11f
                     }
 
                     // TestBackend
