using ActualChat.Attributes;

namespace ActualChat.Hosting;

public static class HostRoles
{
    private static readonly ConcurrentDictionary<Assembly, HostRole> _cachedAssemblyRoles = new();
    private static readonly ConcurrentDictionary<Type, HostRole> _cachedTypeRoles = new();
    private static readonly ConcurrentDictionary<HostRole, IReadOnlySet<HostRole>> _cachedAllRoles = new();


    public static IReadOnlySet<HostRole> App { get; }
        = new HashSet<HostRole>([ HostRole.App, HostRole.BlazorHost ]);

    public static class Server
    {
        private static readonly HashSet<HostRole> ParsableRoles = [
            HostRole.OneServer,
            HostRole.OneApiServer,
            HostRole.OneBackendServer,
            HostRole.ContactIndexingWorker,
        ];
        private static readonly Dictionary<string, HostRole> ParsableRoleByValue = ParsableRoles
            .Select(x => new KeyValuePair<string, HostRole>(x.Value, x))
            .ToDictionary(StringComparer.OrdinalIgnoreCase);

        public static HostRole Parse(string? value)
            => value.IsNullOrEmpty() ? default
                : ParsableRoleByValue.GetValueOrDefault(value);

<<<<<<< HEAD
        public static HashSet<HostRole> GetAllRoles(HostRole role)
        {
            role = role.IsNone ? HostRole.OneServer : role;
            var roles = new HashSet<HostRole>() { role, HostRole.AnyServer };

            if (roles.Contains(HostRole.OneServer)) {
                roles.Add(HostRole.OneApiServer);
                roles.Add(HostRole.OneBackendServer);
            }

            // Api roles
            if (roles.Contains(HostRole.OneApiServer))
                roles.Add(HostRole.Api);
            if (roles.Contains(HostRole.Api))
                roles.Add(HostRole.BlazorHost);

            // Backend roles
            if (roles.Contains(HostRole.OneBackendServer)) {
                roles.Add(HostRole.AudioBackend);
                roles.Add(HostRole.MediaBackend);
                roles.Add(HostRole.ContactIndexingWorker);
                roles.Add(HostRole.DefaultQueue);
                roles.Add(HostRole.MLSearchIndexing);
            }
            return roles;
        }
=======
        public static IReadOnlySet<HostRole> GetAllRoles(HostRole role)
            => _cachedAllRoles.GetOrAdd(
                role,
                r => {
                    role = role.IsNone ? HostRole.OneServer : role;
                    var roles = new HashSet<HostRole> { role, HostRole.AnyServer };

                    if (roles.Contains(HostRole.OneServer)) {
                        roles.Add(HostRole.OneApiServer);
                        roles.Add(HostRole.OneBackendServer);
                    }

                    // Api roles
                    if (roles.Contains(HostRole.OneApiServer))
                         roles.Add(HostRole.Api);
                    if (roles.Contains(HostRole.Api))
                        roles.Add(HostRole.BlazorHost);

                    // Backend roles
                    if (roles.Contains(HostRole.OneBackendServer)) {
                        roles.Add(HostRole.AudioBackend);
                        roles.Add(HostRole.MediaBackend);
                        roles.Add(HostRole.ChatBackend);
                        roles.Add(HostRole.ContactsBackend);
                        roles.Add(HostRole.InviteBackend);
                        roles.Add(HostRole.MediaBackend);
                        roles.Add(HostRole.NotificationBackend);
                        roles.Add(HostRole.SearchBackend);
                        roles.Add(HostRole.TranscriptionBackend);
                        roles.Add(HostRole.UsersBackend);
                        roles.Add(HostRole.ContactIndexingWorker);
                        roles.Add(HostRole.EventQueue);
                    }
                    return roles;
                });
>>>>>>> 21f3e7f1
    }

    public static class Queue
    {
        private static readonly HashSet<HostRole> ParsableRoles = [
            HostRole.DefaultQueue,
        ];
        private static readonly Dictionary<string, HostRole> ParsableRoleByValue = ParsableRoles
            .Select(x => new KeyValuePair<string, HostRole>(x.Value, x))
            .ToDictionary(StringComparer.OrdinalIgnoreCase);

        public static HostRole Parse(string? value)
            => value.IsNullOrEmpty() ? default
                : ParsableRoleByValue.GetValueOrDefault(value);
    }

    public static HostRole GetCommandRole(Type commandType)
    {
        if (!typeof(ICommand).IsAssignableFrom(commandType))
            throw StandardError.NotSupported(commandType, $"{nameof(GetCommandRole)} provides result for commands only.");

        return _cachedTypeRoles.GetOrAdd(commandType,
            static t => {
                var commandBackendRoles = t
                    .GetCustomAttributes<BackendServiceAttribute>()
                    .Where(x => x.ServiceMode is ServiceMode.Server or ServiceMode.Local)
                    .Select(x => new HostRole(x.HostRole))
                    .ToList();
                var commandQueueRoles = t
                    .GetCustomAttributes<CommandQueueAttribute>()
                    .Select(x => new HostRole(x.QueueRole))
                    .ToList();
                if (commandBackendRoles.Any(r => !r.IsBackend))
                    throw StandardError.Configuration($"Command '{t.Name}' has invalid {nameof(BackendServiceAttribute)}.");

                if (commandQueueRoles.Any(r => !r.IsQueue))
                    throw StandardError.Configuration($"Command '{t.Name}' has invalid {nameof(CommandQueueAttribute)}.");

                if (commandBackendRoles.Count > 1)
                    throw StandardError.Configuration($"Command '{t.Name}' should have at most one '{nameof(BackendServiceAttribute)}' attribute.");

                if (commandQueueRoles.Count > 1)
                    throw StandardError.Configuration($"Command '{t.Name}' should have at most one '{nameof(CommandQueueAttribute)}' attribute.");

                return commandQueueRoles.Count != 0
                    ? commandQueueRoles[0]
                    : commandBackendRoles.Count != 0
                        ? commandBackendRoles[0]
                        : GetCommandRole(t.Assembly);
            });
    }

    private static HostRole GetCommandRole(Assembly assembly)
        => _cachedAssemblyRoles.GetOrAdd(assembly, static a => {
            var assemblyBackendRoles = a
                .GetCustomAttributes<BackendServiceAttribute>()
                .Where(x => x.ServiceMode is ServiceMode.Server)
                .Select(x => new HostRole(x.HostRole))
                .ToList();
            var assemblyQueueRoles = a
                .GetCustomAttributes<CommandQueueAttribute>()
                .Select(x => new HostRole(x.QueueRole))
                .ToList();

            if (assemblyBackendRoles.Any(r => !r.IsBackend))
                throw StandardError.Configuration($"Assembly '{a.FullName}' has invalid {nameof(BackendServiceAttribute)}.");

            if (assemblyQueueRoles.Any(r => !r.IsQueue))
                throw StandardError.Configuration($"Assembly '{a.FullName}' has invalid {nameof(CommandQueueAttribute)}.");

            if (assemblyBackendRoles.Count > 1)
                throw StandardError.Configuration($"Assembly '{a.FullName}' should have at most one '{nameof(BackendServiceAttribute)}' attribute with ServiceMode.Server.");

            if (assemblyQueueRoles.Count > 1)
                throw StandardError.Configuration($"Assembly '{a.FullName}' should have at most one '{nameof(CommandQueueAttribute)}' attribute.");

            return assemblyQueueRoles.Count != 0
                ? assemblyQueueRoles[0]
                : assemblyBackendRoles.Count != 0
                    ? assemblyBackendRoles[0]
                    : throw StandardError.Configuration(
                        $"Contract assembly '{a.FullName}' should have '{nameof(BackendServiceAttribute)}' attribute with ServiceMode.Server.");

        });
}<|MERGE_RESOLUTION|>--- conflicted
+++ resolved
@@ -28,34 +28,6 @@
             => value.IsNullOrEmpty() ? default
                 : ParsableRoleByValue.GetValueOrDefault(value);
 
-<<<<<<< HEAD
-        public static HashSet<HostRole> GetAllRoles(HostRole role)
-        {
-            role = role.IsNone ? HostRole.OneServer : role;
-            var roles = new HashSet<HostRole>() { role, HostRole.AnyServer };
-
-            if (roles.Contains(HostRole.OneServer)) {
-                roles.Add(HostRole.OneApiServer);
-                roles.Add(HostRole.OneBackendServer);
-            }
-
-            // Api roles
-            if (roles.Contains(HostRole.OneApiServer))
-                roles.Add(HostRole.Api);
-            if (roles.Contains(HostRole.Api))
-                roles.Add(HostRole.BlazorHost);
-
-            // Backend roles
-            if (roles.Contains(HostRole.OneBackendServer)) {
-                roles.Add(HostRole.AudioBackend);
-                roles.Add(HostRole.MediaBackend);
-                roles.Add(HostRole.ContactIndexingWorker);
-                roles.Add(HostRole.DefaultQueue);
-                roles.Add(HostRole.MLSearchIndexing);
-            }
-            return roles;
-        }
-=======
         public static IReadOnlySet<HostRole> GetAllRoles(HostRole role)
             => _cachedAllRoles.GetOrAdd(
                 role,
@@ -87,11 +59,11 @@
                         roles.Add(HostRole.TranscriptionBackend);
                         roles.Add(HostRole.UsersBackend);
                         roles.Add(HostRole.ContactIndexingWorker);
+                        roles.Add(HostRole.MLSearchIndexing);
                         roles.Add(HostRole.EventQueue);
                     }
                     return roles;
                 });
->>>>>>> 21f3e7f1
     }
 
     public static class Queue
