using MemoryPack;

namespace ActualChat.Hosting;

[DataContract, MemoryPackable(GenerateType.VersionTolerant)]
public partial record struct HostRole(
    [property: DataMember(Order = 0), MemoryPackOrder(0)] Symbol Id
    ) : ICanBeNone<HostRole>
{
    public const string QueueSuffix = "Queue";
    public const string BackendSuffix = "Backend";

    public static HostRole None => default;

    // Meta / root roles: the only ones you can use to start a host
    public static readonly HostRole AnyServer = nameof(AnyServer); // Any server has it
    public static readonly HostRole OneServer = nameof(OneServer); // + OneFrontendServer, OneBackendServer
    public static readonly HostRole OneApiServer = nameof(OneApiServer); // + Api
    public static readonly HostRole OneBackendServer = nameof(OneBackendServer); // + MediaBackendServer, DefaultQueue

    // Actual front-end roles
    public static readonly HostRole Api = nameof(Api); // + BlazorHost
    public static readonly HostRole BlazorHost = nameof(BlazorHost); // Used on both sides (server & client)

    // Actual backend roles
    public static readonly HostRole AudioBackend = nameof(AudioBackend);
    public static readonly HostRole MediaBackend = nameof(MediaBackend);
    public static readonly HostRole ChatBackend = nameof(ChatBackend);
    public static readonly HostRole ContactsBackend = nameof(ContactsBackend);
    public static readonly HostRole InviteBackend = nameof(InviteBackend);
    public static readonly HostRole NotificationBackend = nameof(NotificationBackend);
    public static readonly HostRole SearchBackend = nameof(SearchBackend);
    public static readonly HostRole TranscriptionBackend = nameof(TranscriptionBackend);
    public static readonly HostRole UsersBackend = nameof(UsersBackend);
    public static readonly HostRole ContactIndexingWorker = nameof(ContactIndexingWorker);

    // Queues
    public static readonly HostRole DefaultQueue = nameof(DefaultQueue);
<<<<<<< HEAD
    public static readonly HostRole MLSearchBackendClusterSetup = nameof(MLSearchBackendClusterSetup);
    public static readonly HostRole MLSearchIndexing = nameof(MLSearchIndexing);
=======
    public static readonly HostRole EventQueue = nameof(EventQueue);
>>>>>>> 21f3e7f1

    // The only role any app has
    public static readonly HostRole App = nameof(App); // Implies BlazorUI

    [JsonIgnore, Newtonsoft.Json.JsonIgnore, IgnoreDataMember, MemoryPackIgnore]
    public string Value => Id.Value;
    [JsonIgnore, Newtonsoft.Json.JsonIgnore, IgnoreDataMember, MemoryPackIgnore]
    public bool IsNone => Id.IsEmpty;
    [JsonIgnore, Newtonsoft.Json.JsonIgnore, IgnoreDataMember, MemoryPackIgnore]
    public bool IsQueue => Id.Value.OrdinalEndsWith(QueueSuffix);
    [JsonIgnore, Newtonsoft.Json.JsonIgnore, IgnoreDataMember, MemoryPackIgnore]
    public bool IsBackend => Id == OneBackendServer.Id || Id.Value.OrdinalEndsWith(BackendSuffix);

    public override string ToString() => Value;

    public static implicit operator HostRole(Symbol source) => new(source);
    public static implicit operator HostRole(string source) => new(source);
    public static implicit operator Symbol(HostRole source) => source.Id;
}<|MERGE_RESOLUTION|>--- conflicted
+++ resolved
@@ -36,12 +36,9 @@
 
     // Queues
     public static readonly HostRole DefaultQueue = nameof(DefaultQueue);
-<<<<<<< HEAD
     public static readonly HostRole MLSearchBackendClusterSetup = nameof(MLSearchBackendClusterSetup);
     public static readonly HostRole MLSearchIndexing = nameof(MLSearchIndexing);
-=======
     public static readonly HostRole EventQueue = nameof(EventQueue);
->>>>>>> 21f3e7f1
 
     // The only role any app has
     public static readonly HostRole App = nameof(App); // Implies BlazorUI
