using MemoryPack;

namespace ActualChat.Hosting;

[DataContract, MemoryPackable(GenerateType.VersionTolerant)]
public partial record struct HostRole(
    [property: DataMember(Order = 0), MemoryPackOrder(0)] Symbol Id
    ) : ICanBeNone<HostRole>
{
    public const string QueueSuffix = "Queue";
    public const string BackendSuffix = "Backend";

    public static HostRole None => default;

    // Meta / root roles: the only ones you can use to start a host
    public static readonly HostRole AnyServer = nameof(AnyServer); // Any server has it
    public static readonly HostRole OneServer = nameof(OneServer); // + OneFrontendServer, OneBackendServer
    public static readonly HostRole OneApiServer = nameof(OneApiServer); // + Api
    public static readonly HostRole OneBackendServer = nameof(OneBackendServer); // + XxxBackend, DefaultQueue

    // Actual front-end roles
    public static readonly HostRole Api = nameof(Api); // + BlazorHost
    public static readonly HostRole BlazorHost = nameof(BlazorHost); // Used on both sides (server & client)

    // Actual backend roles
    public static readonly HostRole EventQueue = nameof(EventQueue);
    public static readonly HostRole AudioBackend = nameof(AudioBackend);
    public static readonly HostRole MediaBackend = nameof(MediaBackend);
    public static readonly HostRole ChatBackend = nameof(ChatBackend);
    public static readonly HostRole ContactsBackend = nameof(ContactsBackend);
    public static readonly HostRole ContactIndexerBackend = nameof(ContactIndexerBackend);
    public static readonly HostRole InviteBackend = nameof(InviteBackend);
    public static readonly HostRole NotificationBackend = nameof(NotificationBackend);
    public static readonly HostRole SearchBackend = nameof(SearchBackend);
    public static readonly HostRole TranscriptionBackend = nameof(TranscriptionBackend);
    public static readonly HostRole UsersBackend = nameof(UsersBackend);
<<<<<<< HEAD
    public static readonly HostRole ContactIndexingWorker = nameof(ContactIndexingWorker);
    public static readonly HostRole MLSearchBackend = nameof(MLSearchBackend);
=======
    public static readonly HostRole TestBackend = nameof(TestBackend);
>>>>>>> 99a3a11f

    // Queues
    public static readonly HostRole DefaultQueue = nameof(DefaultQueue);

    // The only role any app has
    public static readonly HostRole App = nameof(App); // Implies BlazorUI

    [JsonIgnore, Newtonsoft.Json.JsonIgnore, IgnoreDataMember, MemoryPackIgnore]
    public string Value => Id.Value;
    [JsonIgnore, Newtonsoft.Json.JsonIgnore, IgnoreDataMember, MemoryPackIgnore]
    public bool IsNone => Id.IsEmpty;
    [JsonIgnore, Newtonsoft.Json.JsonIgnore, IgnoreDataMember, MemoryPackIgnore]
    public bool IsQueue => Id.Value.OrdinalEndsWith(QueueSuffix);
    [JsonIgnore, Newtonsoft.Json.JsonIgnore, IgnoreDataMember, MemoryPackIgnore]
    public bool IsBackend => Id == OneBackendServer.Id || Id.Value.OrdinalEndsWith(BackendSuffix);

    public override string ToString() => Value;

    public static implicit operator HostRole(Symbol source) => new(source);
    public static implicit operator HostRole(string source) => new(source);
    public static implicit operator Symbol(HostRole source) => source.Id;
}<|MERGE_RESOLUTION|>--- conflicted
+++ resolved
@@ -34,12 +34,8 @@
     public static readonly HostRole SearchBackend = nameof(SearchBackend);
     public static readonly HostRole TranscriptionBackend = nameof(TranscriptionBackend);
     public static readonly HostRole UsersBackend = nameof(UsersBackend);
-<<<<<<< HEAD
-    public static readonly HostRole ContactIndexingWorker = nameof(ContactIndexingWorker);
     public static readonly HostRole MLSearchBackend = nameof(MLSearchBackend);
-=======
     public static readonly HostRole TestBackend = nameof(TestBackend);
->>>>>>> 99a3a11f
 
     // Queues
     public static readonly HostRole DefaultQueue = nameof(DefaultQueue);
