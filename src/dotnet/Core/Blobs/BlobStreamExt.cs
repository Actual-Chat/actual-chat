using System.Buffers;
using Microsoft.AspNetCore.Components.WebAssembly.Http;
using Microsoft.IO;
using Stl.IO;
using Stl.OS;
using Storage.NetCore.Blobs;

namespace ActualChat.Blobs;

public static class BlobStreamExt
{
    private const int BufferSize = 128 * 1024;
    private static readonly RecyclableMemoryStreamManager MemoryStreamManager = new ();

    // Download

    public static async IAsyncEnumerable<BlobPart> DownloadBlobStream(
        this IHttpClientFactory httpClientFactory,
        Uri blobUri,
<<<<<<< HEAD
        ILogger log,
        [EnumeratorCancellation] CancellationToken cancellationToken = default)
=======
        [EnumeratorCancellation]
        CancellationToken cancellationToken = default)
>>>>>>> 6a20ff4b
    {
        log.LogInformation("Downloading: {Uri}", blobUri.ToString());

        using var request = new HttpRequestMessage(HttpMethod.Get, blobUri);
        if (OSInfo.IsWebAssembly) {
            log.LogInformation("WASM mode");
            request.SetBrowserResponseStreamingEnabled(true);
            request.SetBrowserRequestMode(BrowserRequestMode.Cors);
        }

        using var httpClient = httpClientFactory.CreateClient();
<<<<<<< HEAD
        using var response = await httpClient
=======
        using var request = new HttpRequestMessage(HttpMethod.Get, blobUri);
        if (OSInfo.IsWebAssembly) {
            request.SetBrowserResponseStreamingEnabled(true);
            request.SetBrowserRequestMode(BrowserRequestMode.Cors);
        }
        var response = await httpClient
>>>>>>> 6a20ff4b
            .SendAsync(request, HttpCompletionOption.ResponseHeadersRead, cancellationToken)
            .ConfigureAwait(false);
        response.EnsureSuccessStatusCode();

        if (OSInfo.IsWebAssembly) {
            var bytes = await response.Content.ReadAsByteArrayAsync(cancellationToken).ConfigureAwait(false);
            log.LogInformation("Downloaded bytes");
            var blobIndex = 0;
            foreach (var chunk in bytes.Chunk(4096))
                yield return new BlobPart(blobIndex++, chunk);
        }
        else {
            await using var stream = await response.Content.ReadAsStreamAsync(cancellationToken).ConfigureAwait(false);
            var blobStream = stream.ReadBlobStream(false, log, cancellationToken);
            await foreach (var blobPart in blobStream.ConfigureAwait(false))
                yield return blobPart;
        }

        log.LogInformation("Downloaded: {Uri}", blobUri.ToString());
    }

    // Upload

    public static async Task<long> UploadBlobStream(
        this IBlobStorage target,
        string blobId,
        IAsyncEnumerable<BlobPart> blobStream,
        CancellationToken cancellationToken)
    {
        var stream = MemoryStreamManager.GetStream();
        await using var _ = stream.ConfigureAwait(false);

        var bytesWritten = await stream.WriteBlobStream(blobStream, false, cancellationToken).ConfigureAwait(false);
        stream.Position = 0;
        await target.WriteAsync(blobId, stream, false, cancellationToken).ConfigureAwait(false);
        return bytesWritten;
    }

    // Read

    public static IAsyncEnumerable<BlobPart> ReadBlobStream(
        this FilePath sourceFilePath,
        CancellationToken cancellationToken = default)
    {
        var inputStream = new FileStream(sourceFilePath, FileMode.Open, FileAccess.Read);
        return inputStream.ReadBlobStream(true, null, cancellationToken);
    }

    public static async IAsyncEnumerable<BlobPart> ReadBlobStream(
        this Stream source,
        bool mustDisposeSource,
        ILogger? log,
        [EnumeratorCancellation]
        CancellationToken cancellationToken = default)
    {
        try {
            if (OSInfo.IsWebAssembly) {
                var buffer = ArrayPool<byte>.Shared.Rent(BufferSize);
                try {
                    var blobIndex = 0;
                    log.LogInformation("Blob index: {BlobIndex}", blobIndex);
                    var bytesRead = await source.ReadAsync(buffer, cancellationToken).ConfigureAwait(false);
                    while (bytesRead != 0) {
                        var blobPart = new BlobPart(blobIndex++, buffer[..bytesRead]);
                        yield return blobPart;
                        log.LogInformation("Blob index: {BlobIndex}", blobIndex);
                        bytesRead = await source.ReadAsync(buffer, cancellationToken).ConfigureAwait(false);
                    }
                }
                finally {
                    ArrayPool<byte>.Shared.Return(buffer);
                }
            }
            else {
                using var bufferLease = MemoryPool<byte>.Shared.Rent(BufferSize);
                var buffer = bufferLease.Memory;
                var blobIndex = 0;
                var bytesRead = await source.ReadAsync(buffer, cancellationToken).ConfigureAwait(false);
                while (bytesRead != 0) {
                    var blobPart = new BlobPart(blobIndex++, buffer.Span[..bytesRead].ToArray());
                    yield return blobPart;
                    bytesRead = await source.ReadAsync(buffer, cancellationToken).ConfigureAwait(false);
                }
            }
        }
        finally {
            if (mustDisposeSource)
                await source.DisposeAsync().ConfigureAwait(false);
        }
    }

    // Write

    public static async Task<long> WriteBlobStream(
        this Stream target,
        IAsyncEnumerable<BlobPart> blobStream,
        bool mustDisposeTarget,
        CancellationToken cancellationToken = default)
    {
        try {
            var bytesWritten = 0L;
            await foreach (var blobPart in blobStream.WithCancellation(cancellationToken).ConfigureAwait(false)) {
                await target.WriteAsync(blobPart.Data, cancellationToken).ConfigureAwait(false);
                bytesWritten += blobPart.Data.Length;
            }
            return bytesWritten;
        }
        finally {
            if (mustDisposeTarget)
                await target.DisposeAsync().ConfigureAwait(false);
        }
    }
}<|MERGE_RESOLUTION|>--- conflicted
+++ resolved
@@ -17,13 +17,8 @@
     public static async IAsyncEnumerable<BlobPart> DownloadBlobStream(
         this IHttpClientFactory httpClientFactory,
         Uri blobUri,
-<<<<<<< HEAD
         ILogger log,
         [EnumeratorCancellation] CancellationToken cancellationToken = default)
-=======
-        [EnumeratorCancellation]
-        CancellationToken cancellationToken = default)
->>>>>>> 6a20ff4b
     {
         log.LogInformation("Downloading: {Uri}", blobUri.ToString());
 
@@ -35,16 +30,12 @@
         }
 
         using var httpClient = httpClientFactory.CreateClient();
-<<<<<<< HEAD
-        using var response = await httpClient
-=======
         using var request = new HttpRequestMessage(HttpMethod.Get, blobUri);
         if (OSInfo.IsWebAssembly) {
             request.SetBrowserResponseStreamingEnabled(true);
             request.SetBrowserRequestMode(BrowserRequestMode.Cors);
         }
         var response = await httpClient
->>>>>>> 6a20ff4b
             .SendAsync(request, HttpCompletionOption.ResponseHeadersRead, cancellationToken)
             .ConfigureAwait(false);
         response.EnsureSuccessStatusCode();
