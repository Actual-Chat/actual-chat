using System.Buffers;
using Microsoft.AspNetCore.Components.WebAssembly.Http;
using Microsoft.IO;
using Stl.IO;
using Stl.OS;
using Storage.NetCore.Blobs;

namespace ActualChat.Blobs;

public static class BlobStreamExt
{
    private const int BufferSize = 128 * 1024;
    private static readonly RecyclableMemoryStreamManager MemoryStreamManager = new ();

    // Download

    public static async IAsyncEnumerable<BlobPart> DownloadBlobStream(
        this IHttpClientFactory httpClientFactory,
        Uri blobUri,
        ILogger log,
        [EnumeratorCancellation] CancellationToken cancellationToken)
    {
        log.LogInformation("Downloading: {Uri}", blobUri.ToString());
        HttpResponseMessage response;
        using (var httpClient = httpClientFactory.CreateClient())
        using (var request = new HttpRequestMessage(HttpMethod.Get, blobUri)) {
            if (OSInfo.IsWebAssembly) {
                request.SetBrowserResponseStreamingEnabled(true);
                request.SetBrowserRequestMode(BrowserRequestMode.Cors);
            }
            response = await httpClient
               .SendAsync(request, HttpCompletionOption.ResponseHeadersRead, cancellationToken)
               .ConfigureAwait(false);
            response.EnsureSuccessStatusCode();
        }
        try {
            var stream = await response.Content.ReadAsStreamAsync(cancellationToken).ConfigureAwait(false);
            await using var _ = stream.ConfigureAwait(false);
<<<<<<< HEAD
            var blobStream = stream.ReadBlobStream(false, cancellationToken);
=======
            var blobStream = stream.ReadBlobStream(false, 1024, cancellationToken);
>>>>>>> bda592ad
            await foreach (var blobPart in blobStream.ConfigureAwait(false))
                yield return blobPart;
        }
        finally {
            response.Dispose();
        }
        log.LogInformation("Downloaded: {Uri}", blobUri.ToString());
    }

    // Upload

    public static async Task<long> UploadBlobStream(
        this IBlobStorage target,
        string blobId,
        IAsyncEnumerable<BlobPart> blobStream,
        CancellationToken cancellationToken)
    {
        var stream = MemoryStreamManager.GetStream();
        await using var _ = stream.ConfigureAwait(false);

        var bytesWritten = await stream.WriteBlobStream(blobStream, false, cancellationToken).ConfigureAwait(false);
        stream.Position = 0;
        await target.WriteAsync(blobId, stream, false, cancellationToken).ConfigureAwait(false);
        return bytesWritten;
    }

    // Read

    public static IAsyncEnumerable<BlobPart> ReadBlobStream(
        this FilePath sourceFilePath,
        int blobSize = 1024,
        CancellationToken cancellationToken = default)
    {
        var inputStream = new FileStream(sourceFilePath, FileMode.Open, FileAccess.Read);
        return inputStream.ReadBlobStream(true, blobSize, cancellationToken);
    }

    public static async IAsyncEnumerable<BlobPart> ReadBlobStream(
        this Stream source,
        bool mustDisposeSource,
        int blobSize = 1024,
        [EnumeratorCancellation] CancellationToken cancellationToken = default)
    {
        try {
            // ArrayPool is used instead of MemoryPool here because
            // the low-level stream reading method in WASM is implemented
            // only for arrays:
            // - https://github.com/zwcloud/MonoWasm/blob/master/WasmHttpMessageHandler.cs#L349
            var buffer = ArrayPool<byte>.Shared.Rent(BufferSize);
            var memory = buffer.AsMemory();
            try {
                var blobIndex = 0;
                var bytesRead = await source.ReadAsync(memory[..blobSize], cancellationToken).ConfigureAwait(false);
                while (bytesRead != 0) {
                    var blobPart = new BlobPart(blobIndex++, buffer[..bytesRead]);
                    yield return blobPart;
                    bytesRead = await source.ReadAsync(memory[..blobSize], cancellationToken).ConfigureAwait(false);
                }
            }
            finally {
                ArrayPool<byte>.Shared.Return(buffer);
            }
        }
        finally {
            if (mustDisposeSource)
                await source.DisposeAsync().ConfigureAwait(false);
        }
    }

    // Write

    public static async Task<long> WriteBlobStream(
        this Stream target,
        IAsyncEnumerable<BlobPart> blobStream,
        bool mustDisposeTarget,
        CancellationToken cancellationToken = default)
    {
        try {
            var bytesWritten = 0L;
            await foreach (var blobPart in blobStream.WithCancellation(cancellationToken).ConfigureAwait(false)) {
                await target.WriteAsync(blobPart.Data, cancellationToken).ConfigureAwait(false);
                bytesWritten += blobPart.Data.Length;
            }
            return bytesWritten;
        }
        finally {
            if (mustDisposeTarget)
                await target.DisposeAsync().ConfigureAwait(false);
        }
    }
}<|MERGE_RESOLUTION|>--- conflicted
+++ resolved
@@ -36,11 +36,7 @@
         try {
             var stream = await response.Content.ReadAsStreamAsync(cancellationToken).ConfigureAwait(false);
             await using var _ = stream.ConfigureAwait(false);
-<<<<<<< HEAD
-            var blobStream = stream.ReadBlobStream(false, cancellationToken);
-=======
             var blobStream = stream.ReadBlobStream(false, 1024, cancellationToken);
->>>>>>> bda592ad
             await foreach (var blobPart in blobStream.ConfigureAwait(false))
                 yield return blobPart;
         }
