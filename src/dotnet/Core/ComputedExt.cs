--- conflicted
+++ resolved
@@ -21,11 +21,7 @@
     private static readonly ConcurrentDictionary<(Type, string), PropertyInfo?> _propertyCache = new();
     private static readonly ConcurrentDictionary<(Type, string), FieldInfo?> _fieldCache = new();
 
-<<<<<<< HEAD
-    public static string DebugDump(this Computed computed)
-=======
-    public static string DebugDump(this IComputed computed, int maxDepth = 0)
->>>>>>> 96a5e0c7
+    public static string DebugDump(this Computed computed, int maxDepth = 0)
     {
         var type = computed.GetType();
         var pFlags = GetProperty(type, "Flags")!;
@@ -35,17 +31,10 @@
         var flags = (ComputedFlags)pFlags.GetMethod!.Invoke(computed, Array.Empty<object?>())!;
         sb.Append("Computed: ").Append(computed).AppendLine();
         sb.Append("- Flags: ").Append(flags).AppendLine();
-<<<<<<< HEAD
-        sb.AppendLine("- Dependencies:");
-        foreach (var d in ComputedImpl.GetDependencies(computed))
-            sb.Append("  - ").Append(d).AppendLine();
-=======
-        var impl = (IComputedImpl)computed;
-        DumpDependencies(impl.Used, 0);
->>>>>>> 96a5e0c7
+        DumpDependencies(ComputedImpl.GetDependencies(computed), 0);
         return sb.ToStringAndRelease();
 
-        void DumpDependencies(IComputedImpl[] dependencies, int depth)
+        void DumpDependencies(Computed[] dependencies, int depth)
         {
             if (dependencies.Length == 0)
                 return;
@@ -56,7 +45,7 @@
             sb.Append(' ', depth * 2).AppendLine("- Dependencies:");
             foreach (var d in dependencies.OrderBy(i => i.Input.HashCode)) {
                 sb.Append(' ', (depth + 1) * 2).Append("- ").Append(d).AppendLine();
-                DumpDependencies(d.Used, depth + 1);
+                DumpDependencies(ComputedImpl.GetDependencies(d), depth + 1);
             }
         }
     }
