{
  "$schema": "https://raw.githubusercontent.com/dotnet/Nerdbank.GitVersioning/master/src/NerdBank.GitVersioning/version.schema.json",
<<<<<<< HEAD
  "version": "0.7",
=======
  "version": "0.8",
>>>>>>> c361988d
  "versionHeightOffset": 1,
  "publicReleaseRefSpec": [
    "^refs/heads/master$",
    "^refs/heads/release/v\\d+(?:\\.\\d+)?$"
  ],
  "cloudBuild": {
    "setVersionVariables": false,
    "buildNumber": {
      "enabled": false
    }
  },
  "release": {
    "branchName": "release/v{version}"
  }
}<|MERGE_RESOLUTION|>--- conflicted
+++ resolved
@@ -1,10 +1,6 @@
 {
   "$schema": "https://raw.githubusercontent.com/dotnet/Nerdbank.GitVersioning/master/src/NerdBank.GitVersioning/version.schema.json",
-<<<<<<< HEAD
-  "version": "0.7",
-=======
   "version": "0.8",
->>>>>>> c361988d
   "versionHeightOffset": 1,
   "publicReleaseRefSpec": [
     "^refs/heads/master$",
