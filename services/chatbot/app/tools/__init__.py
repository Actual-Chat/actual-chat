--- conflicted
+++ resolved
@@ -21,16 +21,6 @@
         cls.REPLY = base_url + "/api/bot/conversation/reply"
         cls.FORWARD_CHAT_LINKS = base_url + "/api/bot/conversation/forward-chat-links"
         cls.SEARCH_PUBLIC_CHATS = base_url + "/api/bot/search/public-chats"
-<<<<<<< HEAD
-
-
-def Ok():
-     # Note: Anthropic can't handle an empty content in a message.
-    return "ok"
-
-
-=======
->>>>>>> be359bc0
 
 @tool(parse_docstring=True)
 def reply(
@@ -48,7 +38,7 @@
         message: A message to send.
     """
     _ = _reply(message, config)
-    return Ok()
+    return
 
 @tool(parse_docstring=True)
 def search_in_public_chats(
@@ -150,7 +140,7 @@
         },
         config
     )
-    return Ok()
+    return
 
 def _reply(message, config):
     _result = _post(
