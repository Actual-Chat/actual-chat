--- conflicted
+++ resolved
@@ -1,10 +1,6 @@
 name: Integration tests
 concurrency:
-<<<<<<< HEAD
-  group: integration-tests-${{ github.ref }}
-=======
   group: ${{ github.workflow }}-${{ github.ref }}
->>>>>>> 58229952
   cancel-in-progress: true
 on:
   push:
