using ActualChat.Chat.Db;
using ActualChat.Chat.Module;
using ActualChat.Contacts;
using ActualChat.Testing.Host;
using ActualChat.Invite;
using ActualChat.Queues;
using ActualChat.Users;
using Microsoft.EntityFrameworkCore;
using ActualLab.Fusion.EntityFramework;

namespace ActualChat.Chat.IntegrationTests;

[Collection(nameof(ChatCollection))]
public class ChatOperationsTest(ChatCollection.AppHostFixture fixture, ITestOutputHelper @out)
    : SharedAppHostTestBase<AppHostFixture>(fixture, @out)
{
    [Theory]
    [InlineData(false)]
    [InlineData(true)]
    public async Task CreateNewChat(bool isPublicChat)
    {
        var appHost = AppHost;
        await using var tester = appHost.NewBlazorTester();
        var session = tester.Session;
        var account = await tester.SignInAsBob();

        var services = tester.AppServices;
        var chats = services.GetRequiredService<IChats>();
        var roles = services.GetRequiredService<IRoles>();
        var authors = services.GetRequiredService<IAuthors>();
        var commander = tester.Commander;

        var chatTitle = "test chat";
        var chat = await commander.Call(new Chats_Change(session, default, null, new() {
            Create = new ChatDiff() {
                Title = chatTitle,
                Kind = ChatKind.Group,
                IsPublic = isPublicChat,
            },
        }));
        chat.Require();
        await Task.Delay(100); // Let's wait invalidations to hit the client
        chat = await chats.Get(session, chat.Id, default).Require();

        chat.Should().NotBeNull();
        chat.Title.Should().Be(chatTitle);
        chat.IsPublic.Should().Be(isPublicChat);

        var chatRoles = await roles.List(session, chat.Id, default);
        chatRoles.Count.Should().Be(2);

        var owners = chatRoles.Single(r => r.SystemRole is SystemRole.Owner);
        owners.Name.Should().Be(SystemRole.Owner.ToString());
        owners.Permissions.Has(ChatPermissions.Owner).Should().BeTrue();

        var joined = chatRoles.Single(r => r.SystemRole is SystemRole.Anyone);
        joined.Name.Should().Be(SystemRole.Anyone.ToString());
        joined.Permissions.Has(ChatPermissions.Read).Should().BeTrue();
        joined.Permissions.Has(ChatPermissions.Write).Should().BeTrue();
        joined.Permissions.Has(ChatPermissions.Join).Should().BeTrue();
        joined.Permissions.Has(ChatPermissions.Invite).Should().BeTrue();

        chat.Should().NotBeNull();

        var rules = await chats.GetRules(session, chat.Id, default);
        rules.CanRead().Should().BeTrue();
        rules.CanWrite().Should().BeTrue();
        rules.CanJoin().Should().BeTrue();
        rules.CanInvite().Should().BeTrue();
        rules.CanEditProperties().Should().BeTrue();
        rules.CanEditRoles().Should().BeTrue();
        rules.IsOwner().Should().BeTrue();

        var author = await authors.GetOwn(session, chat.Id, default);
        author.Should().NotBeNull();
        author!.UserId.Should().Be(account.Id);
    }

    [Theory]
    [InlineData(false)]
    [InlineData(true)]
    public async Task CreateNewChatBackend(bool isPublicChat)
    {
        var appHost = AppHost;
        await using var tester = appHost.NewBlazorTester();
        var session = tester.Session;
        var account = await tester.SignInAsBob();

        var services = tester.AppServices;
        var chatsBackend = services.GetRequiredService<IChatsBackend>();
        var roles = services.GetRequiredService<IRoles>();
        var authors = services.GetRequiredService<IAuthors>();
        var commander = tester.Commander;

        var chatTitle = "test chat 2";
        var chat = await commander.Call(new ChatsBackend_Change(ChatId.None, default,  new() {
            Create = new ChatDiff() {
                Title = chatTitle,
                Kind = ChatKind.Group,
                IsPublic = isPublicChat,
            },
        }, account.Id));
        chat.Require();
        await Task.Delay(100); // Let's wait invalidations to hit the client
        chat = await chatsBackend.Get(chat.Id, default).Require();

        chat.Should().NotBeNull();
        chat.Title.Should().Be(chatTitle);
        chat.IsPublic.Should().Be(isPublicChat);

        var chatRoles = await roles.List(session, chat.Id, default);
        chatRoles.Count.Should().Be(2);

        var owners = chatRoles.Single(r => r.SystemRole is SystemRole.Owner);
        owners.Name.Should().Be(SystemRole.Owner.ToString());
        owners.Permissions.Has(ChatPermissions.Owner).Should().BeTrue();

        var joined = chatRoles.Single(r => r.SystemRole is SystemRole.Anyone);
        joined.Name.Should().Be(SystemRole.Anyone.ToString());
        joined.Permissions.Has(ChatPermissions.Read).Should().BeTrue();
        joined.Permissions.Has(ChatPermissions.Write).Should().BeTrue();
        joined.Permissions.Has(ChatPermissions.Join).Should().BeTrue();
        joined.Permissions.Has(ChatPermissions.Invite).Should().BeTrue();

        chat.Should().NotBeNull();

        var rules = await chatsBackend.GetRules(chat.Id, new PrincipalId(account.Id, AssumeValid.Option), default);
        rules.CanRead().Should().BeTrue();
        rules.CanWrite().Should().BeTrue();
        rules.CanJoin().Should().BeTrue();
        rules.CanInvite().Should().BeTrue();
        rules.CanEditProperties().Should().BeTrue();
        rules.CanEditRoles().Should().BeTrue();
        rules.IsOwner().Should().BeTrue();

        var author = await authors.GetOwn(session, chat.Id, default);
        author.Should().NotBeNull();
        author!.UserId.Should().Be(account.Id);
    }

    [Fact]
    public async Task NotesChatCreatedOnSignIn()
    {
        // arrange
        using var appHost = await NewAppHost("notes-chats", options => options with {
            ChatDbInitializerOptions = ChatDbInitializer.Options.Default with {
                AddNotesChat = true,
            },
        });
        await using var tester = appHost.NewBlazorTester();
        var services = tester.AppServices;
        var chatsBackend = services.GetRequiredService<IChatsBackend>();
        var authors = services.GetRequiredService<IAuthors>();
        var contacts = services.GetRequiredService<IContacts>();
        var session = tester.Session;

        var account = await tester.SignInAsNew("NotesTest");
        account.Should().NotBeNull();

        // pre-assert wait
        await services.Queues().WhenProcessing();
        await ComputedTest.When(async ct => {
<<<<<<< HEAD
            var chats = (await (await contacts.ListIds(session, ct))
=======
            var chats = (await (await contacts.ListIds(session, PlaceId.None, ct))
>>>>>>> 743c7e15
                .Select(x => chatsBackend.Get(x.ChatId, ct))
                .Collect())
                .SkipNullItems()
                .ToList();
            chats.Any(c => c.SystemTag == Constants.Chat.SystemTags.Notes).Should().BeTrue();
        });

        // assert
        await TestExt.When(async () => {
            var dbHub = services.DbHub<ChatDbContext>();
            await using var dbContext = await dbHub.CreateDbContext();
            var dbChat = await dbContext.Chats
                .Join(dbContext.Authors, c => c.Id, a => a.ChatId, (c, a) => new { c, a })
                .Where(x => x.a.UserId == account.Id && x.c.SystemTag == Constants.Chat.SystemTags.Notes.Value)
                .Select(x => x.c)
                .FirstOrDefaultAsync();
            dbChat.Should().NotBeNull();
            var chat = await chatsBackend.Get(ChatId.Parse(dbChat!.Id), CancellationToken.None);
            chat.Require();
            chat.Should().NotBeNull();
            chat.Title.Should().Be("Notes");
            chat.IsPublic.Should().Be(false);
            var rules = await chatsBackend.GetRules(chat.Id, new PrincipalId(account.Id, AssumeValid.Option), default);
            rules.CanRead().Should().BeTrue();
            rules.CanWrite().Should().BeTrue();
            rules.CanJoin().Should().BeFalse();
            rules.CanInvite().Should().BeFalse();
            rules.CanEditProperties().Should().BeFalse();
            rules.CanEditRoles().Should().BeFalse();
            rules.IsOwner().Should().BeFalse();

            var author = await authors.GetOwn(session, chat.Id, default);
            author.Should().NotBeNull();
            author!.UserId.Should().Be(account.Id);
        }, TimeSpan.FromSeconds(10));
    }

    [Theory]
    [InlineData(false)]
    [InlineData(true)]
    public async Task JoinChat(bool isPublicChat)
    {
        var appHost = AppHost;
        await using var tester = appHost.NewBlazorTester();

        await tester.SignInAsAlice();
        var (chatId, inviteId) = await tester.CreateChat(isPublicChat);

        await tester.SignInAsBob("no-admin");

        await tester.JoinChat(chatId, inviteId);
        await tester.AssertJoined(chatId);
    }

    [Theory]
    [InlineData(false)]
    [InlineData(true)]
    public async Task Leave(bool isPublicChat)
    {
        var appHost = AppHost;
        await using var tester = appHost.NewBlazorTester();

        await tester.SignInAsAlice();
        var (chatId, inviteId) = await tester.CreateChat(isPublicChat);

        var session = tester.Session;
        var account = await tester.SignInAsBob("no-admin");
        var commander = tester.Commander;
        var chats = tester.AppServices.GetRequiredService<IChats>();
        var authors = tester.AppServices.GetRequiredService<IAuthors>();

        if (!isPublicChat) {
            await commander.Call(new Invites_Use(session, inviteId));
            await Task.Delay(1000); // Let the command complete
        }

        await authors.EnsureJoined(session, chatId, default);
        await tester.AssertJoined(chatId);

        var leaveCommand = new Authors_Leave(session, chatId);
        await commander.Call(leaveCommand);

        var permissions = await chats.GetRules(session, chatId, default);
        permissions.CanRead().Should().Be(isPublicChat);
        permissions.CanWrite().Should().BeFalse();

        var chat = await chats.Get(session, chatId, default);
        if (isPublicChat)
            chat.Should().NotBeNull();
        else
            chat.Should().BeNull();

        await AssertNotJoined(tester.AppServices, session, chatId, account);

        // re-join again
        if (!isPublicChat) {
            await commander.Call(new Invites_Use(session, inviteId));
            await Task.Delay(1000); // Let the command complete
        }
        await authors.EnsureJoined(session, chatId, default);
        await tester.AssertJoined(chatId);
    }

    [Theory]
    [InlineData(null)]
    [InlineData("Bob")]
    public async Task ShouldNotAllowJoinOrLeaveAnnouncementsChat(string? userName)
    {
        // arrange
        var appHost = AppHost;
        await using var tester = appHost.NewBlazorTester();
        var chats = tester.AppServices.GetRequiredService<IChats>();
        var session = tester.Session;
        var chatId = Constants.Chat.AnnouncementsChatId;
        await tester.SignOut();
        if (!userName.IsNullOrEmpty())
            await tester.SignIn(new User(userName).WithIdentity("no-admin"));

        // act
        var rules = await chats.GetRules(session, chatId, default);

        //assert
        rules.CanJoin().Should().BeFalse();
        rules.CanLeave().Should().BeFalse();
    }

    [Theory]
    [InlineData(false)]
    [InlineData(true)]
    public async Task PromoteAuthorToOwner(bool isPublicChat)
    {
        var appHost = AppHost;
        await using var ownerTester = appHost.NewBlazorTester();
        await ownerTester.SignInAsAlice();

        var (chatId, inviteId) = await ownerTester.CreateChat(isPublicChat);

        await using var otherTester = appHost.NewBlazorTester();
        await otherTester.SignInAsBob();

        var author = await otherTester.JoinChat(chatId, inviteId);

        var roles = otherTester.AppServices.GetRequiredService<IRoles>();
        var ownerIds = await roles.ListOwnerIds(otherTester.Session, chatId, default);
        ownerIds.Should().NotContain(author.Id);

        var chats = otherTester.AppServices.GetRequiredService<IChats>();
        var chat = await chats.Get(otherTester.Session, chatId, default);
        chat.Should().NotBeNull();
        chat!.Rules.IsOwner().Should().BeFalse();

        await ownerTester.Commander.Call(new Authors_PromoteToOwner(ownerTester.Session, author.Id));

        ownerIds = await roles.ListOwnerIds(otherTester.Session, chatId, default);
        ownerIds.Should().Contain(author.Id);

        chat = await chats.Get(otherTester.Session, chatId, default);
        chat.Should().NotBeNull();
        chat!.Rules.IsOwner().Should().BeTrue();
    }

    [Fact]
    public async Task NonOwnerUserShouldNotBeAblePromoteAuthorToOwner()
    {
        var appHost = AppHost;
        await using var tester = appHost.NewBlazorTester();
        await tester.SignInAsAlice();
        var (chatId, inviteId) = await tester.CreateChat(true);

        await using var otherTester = appHost.NewBlazorTester();
        await otherTester.SignInAsBob();

        var author = await otherTester.JoinChat(chatId, inviteId);

        var roles = otherTester.AppServices.GetRequiredService<IRoles>();
        var ownerIds = await roles.ListOwnerIds(otherTester.Session, chatId, default);
        ownerIds.Should().NotContain(author.Id);

        var chats = otherTester.AppServices.GetRequiredService<IChats>();
        var chat = await chats.Get(otherTester.Session, chatId, default);
        chat.Should().NotBeNull();
        chat!.Rules.IsOwner().Should().BeFalse();

        await Assert.ThrowsAsync<System.Security.SecurityException>(async () => {
            await otherTester.Commander.Call(new Authors_PromoteToOwner(otherTester.Session, author.Id));
        });
    }

    [Theory]
    [InlineData(false)]
    [InlineData(true)]
    public async Task TheOnlyOwnerUserShouldNotBeAbleLeaveChat(bool isPublicChat)
    {
        var appHost = AppHost;
        await using var ownerTester = appHost.NewBlazorTester();
        await ownerTester.SignInAsAlice();

        var (chatId, _) = await ownerTester.CreateChat(isPublicChat);

        await Assert.ThrowsAsync<InvalidOperationException>(async () => {
            await ownerTester.Commander.Call(new Authors_Leave(ownerTester.Session, chatId));
        });
    }

    [Theory]
    [InlineData(false)]
    [InlineData(true)]
    public async Task OwnerUserShouldBeAbleToLeaveChat(bool isPublicChat)
    {
        var appHost = AppHost;
        await using var ownerTester = appHost.NewBlazorTester();
        await ownerTester.SignInAsAlice();

        var (chatId, inviteId) = await ownerTester.CreateChat(isPublicChat);

        await using var otherTester = appHost.NewBlazorTester();
        await otherTester.SignInAsBob();

        var author = await otherTester.JoinChat(chatId, inviteId);

        await ownerTester.Commander.Call(new Authors_PromoteToOwner(ownerTester.Session, author.Id));

        await ownerTester.Commander.Call(new Authors_Leave(ownerTester.Session, chatId));
    }

    [Fact]
    public async Task ExOwnerUserBecomeRegularMemberAfterRejoining()
    {
        var appHost = AppHost;
        await using var ownerTester = appHost.NewBlazorTester();
        await ownerTester.SignInAsAlice();

        var (chatId, inviteId) = await ownerTester.CreateChat(true);

        await using var otherTester = appHost.NewBlazorTester();
        await otherTester.SignInAsBob();

        var author = await otherTester.JoinChat(chatId, inviteId);

        var commander = ownerTester.Commander;

        await commander.Call(new Authors_PromoteToOwner(ownerTester.Session, author.Id));

        await commander.Call(new Authors_Leave(ownerTester.Session, chatId));

        await ownerTester.JoinChat(chatId, inviteId);

        var chats = ownerTester.AppServices.GetRequiredService<IChats>();
        var chat = await chats.Get(ownerTester.Session, chatId, default);
        chat.Should().NotBeNull();
        chat!.Rules.IsOwner().Should().BeFalse();
    }

    [Fact]
    public async Task RemovingChatShouldRemoveItFromContactsList()
    {
        var appHost = AppHost;
        var services = appHost.Services;
        await using var ownerTester = appHost.NewBlazorTester();
        await ownerTester.SignInAsAlice();
        var contacts = services.GetRequiredService<IContacts>();
        var session = ownerTester.Session;

        var (chatId, _) = await ownerTester.CreateChat(true);
        await ComputedTest.When(async ct => {
            var contactIds = await contacts.ListIds(session, PlaceId.None, ct);
            var chatIds = contactIds.Select(c => c.ChatId).ToArray();
            chatIds.Should().Contain(chatId);
        });

        var commander = services.Commander();
        var removeChatCommand = new Chats_Change(session, chatId, null, new Change<ChatDiff> { Remove = true });
        await commander.Call(removeChatCommand);

        var chats = services.GetRequiredService<IChats>();
        var chat = await chats.Get(session, chatId, default);
        chat.Should().BeNull();

        await ComputedTest.When(async ct => {
            var contactIds = await contacts.ListIds(session, PlaceId.None, ct);
            var chatIds = contactIds.Select(c => c.ChatId).ToArray();
            chatIds.Should().NotContain(chatId);
        });
    }

    // Private methods

    private static async Task AssertNotJoined(IServiceProvider services, Session session, ChatId chatId, Account account)
    {
        var authors = services.GetRequiredService<IAuthors>();
        var authorsBackend = services.GetRequiredService<IAuthorsBackend>();
        var authorsUpgradeBackend = services.GetRequiredService<IAuthorsUpgradeBackend>();

        var cAuthor = await Computed.Capture(() => authors.GetOwn(session, chatId, default));
        await cAuthor.When(a => a is { HasLeft: true })
            .WaitAsync(TimeSpan.FromSeconds(3));
        var author = await cAuthor.Use();
        author!.HasLeft.Should().BeTrue();

        var ownChatIds = await authorsUpgradeBackend.ListOwnChatIds(session, default);
        ownChatIds.Should().NotContain(chatId);

        var userIds = await authors.ListUserIds(session, chatId, default);
        userIds.Should().NotContain(account.Id);
        // use backend service to avoid permissions check
        var authorIds = await authorsBackend.ListAuthorIds(chatId, default);
        authorIds.Should().NotContain(author.Id);
    }
}<|MERGE_RESOLUTION|>--- conflicted
+++ resolved
@@ -160,11 +160,7 @@
         // pre-assert wait
         await services.Queues().WhenProcessing();
         await ComputedTest.When(async ct => {
-<<<<<<< HEAD
-            var chats = (await (await contacts.ListIds(session, ct))
-=======
             var chats = (await (await contacts.ListIds(session, PlaceId.None, ct))
->>>>>>> 743c7e15
                 .Select(x => chatsBackend.Get(x.ChatId, ct))
                 .Collect())
                 .SkipNullItems()
@@ -429,7 +425,7 @@
         var session = ownerTester.Session;
 
         var (chatId, _) = await ownerTester.CreateChat(true);
-        await ComputedTest.When(async ct => {
+        await ComputedTest.When(services, async ct => {
             var contactIds = await contacts.ListIds(session, PlaceId.None, ct);
             var chatIds = contactIds.Select(c => c.ChatId).ToArray();
             chatIds.Should().Contain(chatId);
@@ -443,7 +439,7 @@
         var chat = await chats.Get(session, chatId, default);
         chat.Should().BeNull();
 
-        await ComputedTest.When(async ct => {
+        await ComputedTest.When(services, async ct => {
             var contactIds = await contacts.ListIds(session, PlaceId.None, ct);
             var chatIds = contactIds.Select(c => c.ChatId).ToArray();
             chatIds.Should().NotContain(chatId);
