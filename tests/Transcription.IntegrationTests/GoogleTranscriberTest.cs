using ActualChat.Audio;
using ActualChat.Hosting;
using ActualChat.Module;
using ActualChat.Transcription.Google;
using Microsoft.Extensions.Caching.Memory;
using Microsoft.Extensions.Configuration;
using Microsoft.Extensions.Options;
using Stl.IO;

namespace ActualChat.Transcription.IntegrationTests;

public class GoogleTranscriberTest : TestBase
{
    private ILogger<GoogleTranscriber> Log { get; }
    private CoreSettings CoreSettings { get; }

    public GoogleTranscriberTest(IConfiguration configuration, ITestOutputHelper @out, ILogger<GoogleTranscriber> log) : base(@out)
    {
        Log = log;
        CoreSettings = configuration.GetSettings<CoreSettings>();
    }

    [Theory(Skip = "Manual")]
    [InlineData("file.webm", false)]
    [InlineData("file.webm", true)]
    [InlineData("0002-AK.opuss", true)]
    // [InlineData("0003-AK.opuss", true)] - fails as too short???
    public async Task TranscribeWorks(string fileName, bool withDelay)
    {
        // Global - Google Speech v2 doesnt work with Http/3!
        // GlobalHttpSettings.SocketsHttpHandler.AllowHttp3
        // TODO(AK): try to disable Http/3 for google speech-to-text only instead of global toggle!
        AppContext.SetSwitch("System.Net.SocketsHttpHandler.Http3Support", false);
        var transcriber = new GoogleTranscriber(
            CoreSettings,
            new MemoryCache(Options.Create(new MemoryCacheOptions())),
            Log);
        var options = new TranscriptionOptions {
<<<<<<< HEAD
            Language = new ("ru-RU"),
            IsDiarizationEnabled = false,
            IsPunctuationEnabled = true,
            MaxSpeakerCount = 1,
=======
            Language = "ru-RU",
>>>>>>> b13d68bc
        };
        var audio = await GetAudio(fileName, withDelay: withDelay);

        // helper to save webm format
        // await using (var outputStream = new FileStream(
        //     Path.Combine(Environment.CurrentDirectory, "data", file-name),
        //     FileMode.OpenOrCreate,
        //     FileAccess.ReadWrite)) {
        //     var webMAdapter = new WebMStreamAdapter(Log);
        //     var byteStream = webMAdapter.Write(audio, CancellationToken.None);
        //     await foreach (var data in byteStream) {
        //         await outputStream.WriteAsync(data, CancellationToken.None);
        //     }
        //     await outputStream.FlushAsync();
        // };

        // using var writeBufferLease = MemoryPool<byte>.Shared.Rent(100 * 1024);
        // var writeBuffer = writeBufferLease.Memory;

        var diffs = await transcriber.Transcribe("dev-tst", "test", audio, options, default).ToListAsync();

        foreach (var diff in diffs)
            Out.WriteLine(diff.ToString());
        var transcript = diffs.ApplyDiffs().Last();
        Out.WriteLine(transcript.ToString());
    }

    [Fact(Skip = "Manual")]
    public async Task ProperTextMapTest()
    {
        // TODO(AK): try to disable Http/3 for google speech-to-text only instead of global toggle!
        AppContext.SetSwitch("System.Net.SocketsHttpHandler.Http3Support", false);
        var fileName = "0000-AY.webm";
        var transcriber = new GoogleTranscriber(
            CoreSettings,
            new MemoryCache(Options.Create(new MemoryCacheOptions())),
            Log);
        var options = new TranscriptionOptions {
<<<<<<< HEAD
            Language = new ("ru-RU"),
            IsDiarizationEnabled = false,
            IsPunctuationEnabled = true,
            MaxSpeakerCount = 1,
=======
            Language = "ru-RU",
>>>>>>> b13d68bc
        };
        var audio = await GetAudio(fileName);
        var diffs = await transcriber.Transcribe("dev-tst", "test", audio, options, default).ToListAsync();

        foreach (var diff in diffs)
            Out.WriteLine(diff.ToString());
        var transcript = diffs.ApplyDiffs().Last();
        Out.WriteLine(transcript.ToString());
    }

    private async Task<AudioSource> GetAudio(FilePath fileName, bool? webMStream = null, bool withDelay = false)
    {
        var byteStream = GetAudioFilePath(fileName).ReadByteStream(1024, CancellationToken.None);
        var isWebMStream = webMStream ?? fileName.Extension == ".webm";
        var streamAdapter = isWebMStream
            ? (IAudioStreamAdapter)new WebMStreamAdapter(Log)
            : new ActualOpusStreamAdapter(Log);
        var audio = await streamAdapter.Read(byteStream, CancellationToken.None);
        await audio.WhenFormatAvailable.ConfigureAwait(false);
        if (!withDelay)
            return audio;

        var delayedFrames = audio.GetFrames(CancellationToken.None)
            .SelectAwait(async f => {
                await Task.Delay(20);
                return f;
            });
        var delayedAudio = new AudioSource(Task.FromResult(audio.Format),
            delayedFrames,
            TimeSpan.Zero,
            Log,
            CancellationToken.None);

        return delayedAudio;
    }

    private static FilePath GetAudioFilePath(FilePath fileName)
        => new FilePath(Environment.CurrentDirectory) & "data" & fileName;
}<|MERGE_RESOLUTION|>--- conflicted
+++ resolved
@@ -36,14 +36,7 @@
             new MemoryCache(Options.Create(new MemoryCacheOptions())),
             Log);
         var options = new TranscriptionOptions {
-<<<<<<< HEAD
             Language = new ("ru-RU"),
-            IsDiarizationEnabled = false,
-            IsPunctuationEnabled = true,
-            MaxSpeakerCount = 1,
-=======
-            Language = "ru-RU",
->>>>>>> b13d68bc
         };
         var audio = await GetAudio(fileName, withDelay: withDelay);
 
@@ -82,14 +75,7 @@
             new MemoryCache(Options.Create(new MemoryCacheOptions())),
             Log);
         var options = new TranscriptionOptions {
-<<<<<<< HEAD
             Language = new ("ru-RU"),
-            IsDiarizationEnabled = false,
-            IsPunctuationEnabled = true,
-            MaxSpeakerCount = 1,
-=======
-            Language = "ru-RU",
->>>>>>> b13d68bc
         };
         var audio = await GetAudio(fileName);
         var diffs = await transcriber.Transcribe("dev-tst", "test", audio, options, default).ToListAsync();
